--- conflicted
+++ resolved
@@ -883,2650 +883,6 @@
         xs = self.transitivity_local_undirected(mode=mode, weights=weights)
         return sum(xs) / float(len(xs))
 
-<<<<<<< HEAD
-=======
-    def triad_census(self, *args, **kwds):
-        """Calculates the triad census of the graph.
-
-        @return: a L{TriadCensus} object.
-        @newfield ref: Reference
-        @ref: Davis, J.A. and Leinhardt, S.  (1972).  The Structure of
-          Positive Interpersonal Relations in Small Groups.  In:
-          J. Berger (Ed.), Sociological Theories in Progress, Volume 2,
-          218-251. Boston: Houghton Mifflin.
-        """
-        return TriadCensus(GraphBase.triad_census(self, *args, **kwds))
-
-    # Automorphisms
-    def count_automorphisms_vf2(
-        self, color=None, edge_color=None, node_compat_fn=None, edge_compat_fn=None
-    ):
-        """Returns the number of automorphisms of the graph.
-
-        This function simply calls C{count_isomorphisms_vf2} with the graph
-        itself. See C{count_isomorphisms_vf2} for an explanation of the
-        parameters.
-
-        @return: the number of automorphisms of the graph
-        @see: Graph.count_isomorphisms_vf2
-        """
-        return self.count_isomorphisms_vf2(
-            self,
-            color1=color,
-            color2=color,
-            edge_color1=edge_color,
-            edge_color2=edge_color,
-            node_compat_fn=node_compat_fn,
-            edge_compat_fn=edge_compat_fn,
-        )
-
-    def get_automorphisms_vf2(
-        self, color=None, edge_color=None, node_compat_fn=None, edge_compat_fn=None
-    ):
-        """Returns all the automorphisms of the graph
-
-        This function simply calls C{get_isomorphisms_vf2} with the graph
-        itself. See C{get_isomorphisms_vf2} for an explanation of the
-        parameters.
-
-        @return: a list of lists, each item containing a possible mapping
-          of the graph vertices to itself according to the automorphism
-        @see: Graph.get_isomorphisms_vf2
-        """
-        return self.get_isomorphisms_vf2(
-            self,
-            color1=color,
-            color2=color,
-            edge_color1=edge_color,
-            edge_color2=edge_color,
-            node_compat_fn=node_compat_fn,
-            edge_compat_fn=edge_compat_fn,
-        )
-
-    # Various clustering algorithms -- mostly wrappers around GraphBase
-    def community_fastgreedy(self, weights=None):
-        """Community structure based on the greedy optimization of modularity.
-
-        This algorithm merges individual nodes into communities in a way that
-        greedily maximizes the modularity score of the graph. It can be proven
-        that if no merge can increase the current modularity score, the
-        algorithm can be stopped since no further increase can be achieved.
-
-        This algorithm is said to run almost in linear time on sparse graphs.
-
-        @param weights: edge attribute name or a list containing edge
-          weights
-        @return: an appropriate L{VertexDendrogram} object.
-
-        @newfield ref: Reference
-        @ref: A Clauset, MEJ Newman and C Moore: Finding community structure
-          in very large networks. Phys Rev E 70, 066111 (2004).
-        """
-        merges, qs = GraphBase.community_fastgreedy(self, weights)
-
-        # qs may be shorter than |V|-1 if we are left with a few separated
-        # communities in the end; take this into account
-        diff = self.vcount() - len(qs)
-        qs.reverse()
-        if qs:
-            optimal_count = qs.index(max(qs)) + diff + 1
-        else:
-            optimal_count = diff
-
-        return VertexDendrogram(
-            self, merges, optimal_count, modularity_params=dict(weights=weights)
-        )
-
-    def community_infomap(self, edge_weights=None, vertex_weights=None, trials=10):
-        """Finds the community structure of the network according to the Infomap
-        method of Martin Rosvall and Carl T. Bergstrom.
-
-        @param edge_weights: name of an edge attribute or a list containing
-          edge weights.
-        @param vertex_weights: name of an vertex attribute or a list containing
-          vertex weights.
-        @param trials: the number of attempts to partition the network.
-        @return: an appropriate L{VertexClustering} object with an extra attribute
-          called C{codelength} that stores the code length determined by the
-          algorithm.
-
-        @newfield ref: Reference
-        @ref: M. Rosvall and C. T. Bergstrom: Maps of information flow reveal
-          community structure in complex networks, PNAS 105, 1118 (2008).
-          U{http://dx.doi.org/10.1073/pnas.0706851105},
-          U{http://arxiv.org/abs/0707.0609}.
-        @ref: M. Rosvall, D. Axelsson, and C. T. Bergstrom: The map equation,
-          Eur. Phys. J. Special Topics 178, 13 (2009).
-          U{http://dx.doi.org/10.1140/epjst/e2010-01179-1},
-          U{http://arxiv.org/abs/0906.1405}.
-        """
-        membership, codelength = GraphBase.community_infomap(
-            self, edge_weights, vertex_weights, trials
-        )
-        return VertexClustering(
-            self,
-            membership,
-            params={"codelength": codelength},
-            modularity_params={"weights": edge_weights},
-        )
-
-    def community_leading_eigenvector_naive(self, clusters=None, return_merges=False):
-        """Naive implementation of Newman's eigenvector community structure detection.
-
-        This function splits the network into two components
-        according to the leading eigenvector of the modularity matrix and
-        then recursively takes the given number of steps by splitting the
-        communities as individual networks. This is not the correct way,
-        however, see the reference for explanation. Consider using the
-        correct L{community_leading_eigenvector} method instead.
-
-        @param clusters: the desired number of communities. If C{None}, the
-          algorithm tries to do as many splits as possible. Note that the
-          algorithm won't split a community further if the signs of the leading
-          eigenvector are all the same, so the actual number of discovered
-          communities can be less than the desired one.
-        @param return_merges: whether the returned object should be a
-          dendrogram instead of a single clustering.
-        @return: an appropriate L{VertexClustering} or L{VertexDendrogram}
-          object.
-
-        @newfield ref: Reference
-        @ref: MEJ Newman: Finding community structure in networks using the
-        eigenvectors of matrices, arXiv:physics/0605087"""
-        if clusters is None:
-            clusters = -1
-        cl, merges, q = GraphBase.community_leading_eigenvector_naive(
-            self, clusters, return_merges
-        )
-        if merges is None:
-            return VertexClustering(self, cl, modularity=q)
-        else:
-            return VertexDendrogram(self, merges, safemax(cl) + 1)
-
-    def community_leading_eigenvector(
-        self, clusters=None, weights=None, arpack_options=None
-    ):
-        """Newman's leading eigenvector method for detecting community structure.
-
-        This is the proper implementation of the recursive, divisive algorithm:
-        each split is done by maximizing the modularity regarding the
-        original network.
-
-        @param clusters: the desired number of communities. If C{None}, the
-          algorithm tries to do as many splits as possible. Note that the
-          algorithm won't split a community further if the signs of the leading
-          eigenvector are all the same, so the actual number of discovered
-          communities can be less than the desired one.
-        @param weights: name of an edge attribute or a list containing
-          edge weights.
-        @param arpack_options: an L{ARPACKOptions} object used to fine-tune
-          the ARPACK eigenvector calculation. If omitted, the module-level
-          variable called C{arpack_options} is used.
-        @return: an appropriate L{VertexClustering} object.
-
-        @newfield ref: Reference
-        @ref: MEJ Newman: Finding community structure in networks using the
-        eigenvectors of matrices, arXiv:physics/0605087"""
-        if clusters is None:
-            clusters = -1
-
-        kwds = dict(weights=weights)
-        if arpack_options is not None:
-            kwds["arpack_options"] = arpack_options
-
-        membership, _, q = GraphBase.community_leading_eigenvector(
-            self, clusters, **kwds
-        )
-        return VertexClustering(self, membership, modularity=q)
-
-    def community_label_propagation(self, weights=None, initial=None, fixed=None):
-        """Finds the community structure of the graph according to the label
-        propagation method of Raghavan et al.
-
-        Initially, each vertex is assigned a different label. After that,
-        each vertex chooses the dominant label in its neighbourhood in each
-        iteration. Ties are broken randomly and the order in which the
-        vertices are updated is randomized before every iteration. The
-        algorithm ends when vertices reach a consensus.
-        Note that since ties are broken randomly, there is no guarantee that
-        the algorithm returns the same community structure after each run.
-        In fact, they frequently differ. See the paper of Raghavan et al
-        on how to come up with an aggregated community structure.
-        @param weights: name of an edge attribute or a list containing
-          edge weights
-        @param initial: name of a vertex attribute or a list containing
-          the initial vertex labels. Labels are identified by integers from
-          zero to M{n-1} where M{n} is the number of vertices. Negative
-          numbers may also be present in this vector, they represent unlabeled
-          vertices.
-        @param fixed: a list of booleans for each vertex. C{True} corresponds
-          to vertices whose labeling should not change during the algorithm.
-          It only makes sense if initial labels are also given. Unlabeled
-          vertices cannot be fixed. It may also be the name of a vertex
-          attribute; each attribute value will be interpreted as a Boolean.
-        @return: an appropriate L{VertexClustering} object.
-
-        @newfield ref: Reference
-        @ref: Raghavan, U.N. and Albert, R. and Kumara, S. Near linear
-          time algorithm to detect community structures in large-scale
-          networks. Phys Rev E 76:036106, 2007.
-          U{http://arxiv.org/abs/0709.2938}.
-        """
-        if isinstance(fixed, str):
-            fixed = [bool(o) for o in self.vs[fixed]]
-        cl = GraphBase.community_label_propagation(self, weights, initial, fixed)
-        return VertexClustering(self, cl, modularity_params=dict(weights=weights))
-
-    def community_multilevel(self, weights=None, return_levels=False):
-        """Community structure based on the multilevel algorithm of
-        Blondel et al.
-
-        This is a bottom-up algorithm: initially every vertex belongs to a
-        separate community, and vertices are moved between communities
-        iteratively in a way that maximizes the vertices' local contribution
-        to the overall modularity score. When a consensus is reached (i.e. no
-        single move would increase the modularity score), every community in
-        the original graph is shrank to a single vertex (while keeping the
-        total weight of the adjacent edges) and the process continues on the
-        next level. The algorithm stops when it is not possible to increase
-        the modularity any more after shrinking the communities to vertices.
-
-        This algorithm is said to run almost in linear time on sparse graphs.
-
-        @param weights: edge attribute name or a list containing edge
-          weights
-        @param return_levels: if C{True}, the communities at each level are
-          returned in a list. If C{False}, only the community structure with
-          the best modularity is returned.
-        @return: a list of L{VertexClustering} objects, one corresponding to
-          each level (if C{return_levels} is C{True}), or a L{VertexClustering}
-          corresponding to the best modularity.
-
-        @newfield ref: Reference
-        @ref: VD Blondel, J-L Guillaume, R Lambiotte and E Lefebvre: Fast
-          unfolding of community hierarchies in large networks, J Stat Mech
-          P10008 (2008), http://arxiv.org/abs/0803.0476
-        """
-        if self.is_directed():
-            raise ValueError("input graph must be undirected")
-
-        if return_levels:
-            levels, qs = GraphBase.community_multilevel(self, weights, True)
-            result = []
-            for level, q in zip(levels, qs):
-                result.append(
-                    VertexClustering(
-                        self, level, q, modularity_params=dict(weights=weights)
-                    )
-                )
-        else:
-            membership = GraphBase.community_multilevel(self, weights, False)
-            result = VertexClustering(
-                self, membership, modularity_params=dict(weights=weights)
-            )
-        return result
-
-    def community_optimal_modularity(self, *args, **kwds):
-        """Calculates the optimal modularity score of the graph and the
-        corresponding community structure.
-
-        This function uses the GNU Linear Programming Kit to solve a large
-        integer optimization problem in order to find the optimal modularity
-        score and the corresponding community structure, therefore it is
-        unlikely to work for graphs larger than a few (less than a hundred)
-        vertices. Consider using one of the heuristic approaches instead if
-        you have such a large graph.
-
-        @return: the calculated membership vector and the corresponding
-          modularity in a tuple."""
-        membership, modularity = GraphBase.community_optimal_modularity(
-            self, *args, **kwds
-        )
-        return VertexClustering(self, membership, modularity)
-
-    def community_edge_betweenness(self, clusters=None, directed=True, weights=None):
-        """Community structure based on the betweenness of the edges in the
-        network.
-
-        The idea is that the betweenness of the edges connecting two
-        communities is typically high, as many of the shortest paths between
-        nodes in separate communities go through them. So we gradually remove
-        the edge with the highest betweenness and recalculate the betweennesses
-        after every removal. This way sooner or later the network falls of to
-        separate components. The result of the clustering will be represented
-        by a dendrogram.
-
-        @param clusters: the number of clusters we would like to see. This
-          practically defines the "level" where we "cut" the dendrogram to
-          get the membership vector of the vertices. If C{None}, the dendrogram
-          is cut at the level which maximizes the modularity when the graph is
-          unweighted; otherwise the dendrogram is cut at at a single cluster
-          (because cluster count selection based on modularities does not make
-          sense for this method if not all the weights are equal).
-        @param directed: whether the directionality of the edges should be
-          taken into account or not.
-        @param weights: name of an edge attribute or a list containing
-          edge weights.
-        @return: a L{VertexDendrogram} object, initally cut at the maximum
-          modularity or at the desired number of clusters.
-        """
-        merges, qs = GraphBase.community_edge_betweenness(self, directed, weights)
-        if qs is not None:
-            qs.reverse()
-        if clusters is None:
-            if qs:
-                clusters = qs.index(max(qs)) + 1
-            else:
-                clusters = 1
-        return VertexDendrogram(
-            self, merges, clusters, modularity_params=dict(weights=weights)
-        )
-
-    def community_spinglass(self, *args, **kwds):
-        """Finds the community structure of the graph according to the
-        spinglass community detection method of Reichardt & Bornholdt.
-
-        @param weights: edge weights to be used. Can be a sequence or
-          iterable or even an edge attribute name.
-        @param spins: integer, the number of spins to use. This is the
-          upper limit for the number of communities. It is not a problem
-          to supply a (reasonably) big number here, in which case some
-          spin states will be unpopulated.
-        @param parupdate: whether to update the spins of the vertices in
-          parallel (synchronously) or not
-        @param start_temp: the starting temperature
-        @param stop_temp: the stop temperature
-        @param cool_fact: cooling factor for the simulated annealing
-        @param update_rule: specifies the null model of the simulation.
-          Possible values are C{"config"} (a random graph with the same
-          vertex degrees as the input graph) or C{"simple"} (a random
-          graph with the same number of edges)
-        @param gamma: the gamma argument of the algorithm, specifying the
-          balance between the importance of present and missing edges
-          within a community. The default value of 1.0 assigns equal
-          importance to both of them.
-        @param implementation: currently igraph contains two implementations
-          of the spinglass community detection algorithm. The faster
-          original implementation is the default. The other implementation
-          is able to take into account negative weights, this can be
-          chosen by setting C{implementation} to C{"neg"}
-        @param lambda_: the lambda argument of the algorithm, which
-          specifies the balance between the importance of present and missing
-          negatively weighted edges within a community. Smaller values of
-          lambda lead to communities with less negative intra-connectivity.
-          If the argument is zero, the algorithm reduces to a graph coloring
-          algorithm, using the number of spins as colors. This argument is
-          ignored if the original implementation is used. Note the underscore
-          at the end of the argument name; this is due to the fact that
-          lambda is a reserved keyword in Python.
-        @return: an appropriate L{VertexClustering} object.
-
-        @newfield ref: Reference
-        @ref: Reichardt J and Bornholdt S: Statistical mechanics of
-          community detection. Phys Rev E 74:016110 (2006).
-          U{http://arxiv.org/abs/cond-mat/0603718}.
-        @ref: Traag VA and Bruggeman J: Community detection in networks
-          with positive and negative links. Phys Rev E 80:036115 (2009).
-          U{http://arxiv.org/abs/0811.2329}.
-        """
-        membership = GraphBase.community_spinglass(self, *args, **kwds)
-        if "weights" in kwds:
-            modularity_params = dict(weights=kwds["weights"])
-        else:
-            modularity_params = {}
-        return VertexClustering(self, membership, modularity_params=modularity_params)
-
-    def community_walktrap(self, weights=None, steps=4):
-        """Community detection algorithm of Latapy & Pons, based on random
-        walks.
-
-        The basic idea of the algorithm is that short random walks tend to stay
-        in the same community. The result of the clustering will be represented
-        as a dendrogram.
-
-        @param weights: name of an edge attribute or a list containing
-          edge weights
-        @param steps: length of random walks to perform
-
-        @return: a L{VertexDendrogram} object, initially cut at the maximum
-          modularity.
-
-        @newfield ref: Reference
-        @ref: Pascal Pons, Matthieu Latapy: Computing communities in large
-          networks using random walks, U{http://arxiv.org/abs/physics/0512106}.
-        """
-        merges, qs = GraphBase.community_walktrap(self, weights, steps)
-        qs.reverse()
-        if qs:
-            optimal_count = qs.index(max(qs)) + 1
-        else:
-            optimal_count = 1
-        return VertexDendrogram(
-            self, merges, optimal_count, modularity_params=dict(weights=weights)
-        )
-
-    def k_core(self, *args):
-        """Returns some k-cores of the graph.
-
-        The method accepts an arbitrary number of arguments representing
-        the desired indices of the M{k}-cores to be returned. The arguments
-        can also be lists or tuples. The result is a single L{Graph} object
-        if an only integer argument was given, otherwise the result is a
-        list of L{Graph} objects representing the desired k-cores in the
-        order the arguments were specified. If no argument is given, returns
-        all M{k}-cores in increasing order of M{k}.
-        """
-        if len(args) == 0:
-            indices = range(self.vcount())
-            return_single = False
-        else:
-            return_single = True
-            indices = []
-            for arg in args:
-                try:
-                    indices.extend(arg)
-                except Exception:
-                    indices.append(arg)
-
-        if len(indices) > 1 or hasattr(args[0], "__iter__"):
-            return_single = False
-
-        corenesses = self.coreness()
-        result = []
-        vidxs = range(self.vcount())
-        for idx in indices:
-            core_idxs = [vidx for vidx in vidxs if corenesses[vidx] >= idx]
-            result.append(self.subgraph(core_idxs))
-
-        if return_single:
-            return result[0]
-        return result
-
-    def community_leiden(
-        self,
-        objective_function="CPM",
-        weights=None,
-        resolution_parameter=1.0,
-        beta=0.01,
-        initial_membership=None,
-        n_iterations=2,
-        node_weights=None,
-    ):
-        """Finds the community structure of the graph using the Leiden
-        algorithm of Traag, van Eck & Waltman.
-
-        @param objective_function: whether to use the Constant Potts
-          Model (CPM) or modularity. Must be either C{"CPM"} or C{"modularity"}.
-        @param weights: edge weights to be used. Can be a sequence or
-          iterable or even an edge attribute name.
-        @param resolution_parameter: the resolution parameter to use.
-          Higher resolutions lead to more smaller communities, while
-          lower resolutions lead to fewer larger communities.
-        @param beta: parameter affecting the randomness in the Leiden
-          algorithm. This affects only the refinement step of the algorithm.
-        @param initial_membership: if provided, the Leiden algorithm
-          will try to improve this provided membership. If no argument is
-          provided, the aglorithm simply starts from the singleton partition.
-        @param n_iterations: the number of iterations to iterate the Leiden
-          algorithm. Each iteration may improve the partition further. Using
-          a negative number of iterations will run until a stable iteration is
-          encountered (i.e. the quality was not increased during that
-          iteration).
-        @param node_weights: the node weights used in the Leiden algorithm.
-          If this is not provided, it will be automatically determined on the
-          basis of whether you want to use CPM or modularity. If you do provide
-          this, please make sure that you understand what you are doing.
-        @return: an appropriate L{VertexClustering} object.
-
-        @newfield ref: Reference
-        @ref: Traag, V. A., Waltman, L., & van Eck, N. J. (2019). From Louvain
-          to Leiden: guaranteeing well-connected communities. Scientific
-          reports, 9(1), 5233. doi: 10.1038/s41598-019-41695-z
-        """
-        if objective_function.lower() not in ("cpm", "modularity"):
-            raise ValueError('objective_function must be "CPM" or "modularity".')
-
-        membership = GraphBase.community_leiden(
-            self,
-            edge_weights=weights,
-            node_weights=node_weights,
-            resolution_parameter=resolution_parameter,
-            normalize_resolution=(objective_function == "modularity"),
-            beta=beta,
-            initial_membership=initial_membership,
-            n_iterations=n_iterations,
-        )
-
-        if weights is not None:
-            modularity_params = dict(weights=weights)
-        else:
-            modularity_params = {}
-        return VertexClustering(self, membership, modularity_params=modularity_params)
-
-    def layout(self, layout=None, *args, **kwds):
-        """Returns the layout of the graph according to a layout algorithm.
-
-        Parameters and keyword arguments not specified here are passed to the
-        layout algorithm directly. See the documentation of the layout
-        algorithms for the explanation of these parameters.
-
-        Registered layout names understood by this method are:
-
-          - C{auto}, C{automatic}: automatic layout
-            (see L{layout_auto})
-
-          - C{bipartite}: bipartite layout (see L{layout_bipartite})
-
-          - C{circle}, C{circular}: circular layout
-            (see L{layout_circle})
-
-          - C{dh}, C{davidson_harel}: Davidson-Harel layout (see
-            L{layout_davidson_harel})
-
-          - C{drl}: DrL layout for large graphs (see L{layout_drl})
-
-          - C{drl_3d}: 3D DrL layout for large graphs
-            (see L{layout_drl})
-
-          - C{fr}, C{fruchterman_reingold}: Fruchterman-Reingold layout
-            (see L{layout_fruchterman_reingold}).
-
-          - C{fr_3d}, C{fr3d}, C{fruchterman_reingold_3d}: 3D Fruchterman-
-            Reingold layout (see L{layout_fruchterman_reingold}).
-
-          - C{grid}: regular grid layout in 2D (see L{layout_grid})
-
-          - C{grid_3d}: regular grid layout in 3D (see L{layout_grid_3d})
-
-          - C{graphopt}: the graphopt algorithm (see L{layout_graphopt})
-
-          - C{kk}, C{kamada_kawai}: Kamada-Kawai layout
-            (see L{layout_kamada_kawai})
-
-          - C{kk_3d}, C{kk3d}, C{kamada_kawai_3d}: 3D Kamada-Kawai layout
-            (see L{layout_kamada_kawai})
-
-          - C{lgl}, C{large}, C{large_graph}: Large Graph Layout
-            (see L{layout_lgl})
-
-          - C{mds}: multidimensional scaling layout (see L{layout_mds})
-
-          - C{random}: random layout (see L{layout_random})
-
-          - C{random_3d}: random 3D layout (see L{layout_random})
-
-          - C{rt}, C{tree}, C{reingold_tilford}: Reingold-Tilford tree
-            layout (see L{layout_reingold_tilford})
-
-          - C{rt_circular}, C{reingold_tilford_circular}: circular
-            Reingold-Tilford tree layout
-            (see L{layout_reingold_tilford_circular})
-
-          - C{sphere}, C{spherical}, C{circle_3d}, C{circular_3d}: spherical
-            layout (see L{layout_circle})
-
-          - C{star}: star layout (see L{layout_star})
-
-          - C{sugiyama}: Sugiyama layout (see L{layout_sugiyama})
-
-        @param layout: the layout to use. This can be one of the registered
-          layout names or a callable which returns either a L{Layout} object or
-          a list of lists containing the coordinates. If C{None}, uses the
-          value of the C{plotting.layout} configuration key.
-        @return: a L{Layout} object.
-        """
-        if layout is None:
-            layout = config["plotting.layout"]
-        if hasattr(layout, "__call__"):
-            method = layout
-        else:
-            layout = layout.lower()
-            if layout[-3:] == "_3d":
-                kwds["dim"] = 3
-                layout = layout[:-3]
-            elif layout[-2:] == "3d":
-                kwds["dim"] = 3
-                layout = layout[:-2]
-            method = getattr(self.__class__, self._layout_mapping[layout])
-        if not hasattr(method, "__call__"):
-            raise ValueError("layout method must be callable")
-        layout = method(self, *args, **kwds)
-        if not isinstance(layout, Layout):
-            layout = Layout(layout)
-        return layout
-
-    def layout_auto(self, *args, **kwds):
-        """Chooses and runs a suitable layout function based on simple
-        topological properties of the graph.
-
-        This function tries to choose an appropriate layout function for
-        the graph using the following rules:
-
-          1. If the graph has an attribute called C{layout}, it will be
-             used. It may either be a L{Layout} instance, a list of
-             coordinate pairs, the name of a layout function, or a
-             callable function which generates the layout when called
-             with the graph as a parameter.
-
-          2. Otherwise, if the graph has vertex attributes called C{x}
-             and C{y}, these will be used as coordinates in the layout.
-             When a 3D layout is requested (by setting C{dim} to 3),
-             a vertex attribute named C{z} will also be needed.
-
-          3. Otherwise, if the graph is connected and has at most 100
-             vertices, the Kamada-Kawai layout will be used (see
-             L{layout_kamada_kawai()}).
-
-          4. Otherwise, if the graph has at most 1000 vertices, the
-             Fruchterman-Reingold layout will be used (see
-             L{layout_fruchterman_reingold()}).
-
-          5. If everything else above failed, the DrL layout algorithm
-             will be used (see L{layout_drl()}).
-
-        All the arguments of this function except C{dim} are passed on
-        to the chosen layout function (in case we have to call some layout
-        function).
-
-        @keyword dim: specifies whether we would like to obtain a 2D or a
-          3D layout.
-        @return: a L{Layout} object.
-        """
-        if "layout" in self.attributes():
-            layout = self["layout"]
-            if isinstance(layout, Layout):
-                # Layouts are used intact
-                return layout
-            if isinstance(layout, (list, tuple)):
-                # Lists/tuples are converted to layouts
-                return Layout(layout)
-            if hasattr(layout, "__call__"):
-                # Callables are called
-                return Layout(layout(*args, **kwds))
-            # Try Graph.layout()
-            return self.layout(layout, *args, **kwds)
-
-        dim = kwds.get("dim", 2)
-        vattrs = self.vertex_attributes()
-        if "x" in vattrs and "y" in vattrs:
-            if dim == 3 and "z" in vattrs:
-                return Layout(list(zip(self.vs["x"], self.vs["y"], self.vs["z"])))
-            else:
-                return Layout(list(zip(self.vs["x"], self.vs["y"])))
-
-        if self.vcount() <= 100 and self.is_connected():
-            algo = "kk"
-        elif self.vcount() <= 1000:
-            algo = "fr"
-        else:
-            algo = "drl"
-        return self.layout(algo, *args, **kwds)
-
-    def layout_sugiyama(
-        self,
-        layers=None,
-        weights=None,
-        hgap=1,
-        vgap=1,
-        maxiter=100,
-        return_extended_graph=False,
-    ):
-        """Places the vertices using a layered Sugiyama layout.
-
-        This is a layered layout that is most suitable for directed acyclic graphs,
-        although it works on undirected or cyclic graphs as well.
-
-        Each vertex is assigned to a layer and each layer is placed on a horizontal
-        line. Vertices within the same layer are then permuted using the barycenter
-        heuristic that tries to minimize edge crossings.
-
-        Dummy vertices will be added on edges that span more than one layer. The
-        returned layout therefore contains more rows than the number of nodes in
-        the original graph; the extra rows correspond to the dummy vertices.
-
-        @param layers: a vector specifying a non-negative integer layer index for
-          each vertex, or the name of a numeric vertex attribute that contains
-          the layer indices. If C{None}, a layering will be determined
-          automatically. For undirected graphs, a spanning tree will be extracted
-          and vertices will be assigned to layers using a breadth first search from
-          the node with the largest degree. For directed graphs, cycles are broken
-          by reversing the direction of edges in an approximate feedback arc set
-          using the heuristic of Eades, Lin and Smyth, and then using longest path
-          layering to place the vertices in layers.
-        @param weights: edge weights to be used. Can be a sequence or iterable or
-          even an edge attribute name.
-        @param hgap: minimum horizontal gap between vertices in the same layer.
-        @param vgap: vertical gap between layers. The layer index will be
-          multiplied by I{vgap} to obtain the Y coordinate.
-        @param maxiter: maximum number of iterations to take in the crossing
-          reduction step. Increase this if you feel that you are getting too many
-          edge crossings.
-        @param return_extended_graph: specifies that the extended graph with the
-          added dummy vertices should also be returned. When this is C{True}, the
-          result will be a tuple containing the layout and the extended graph. The
-          first |V| nodes of the extended graph will correspond to the nodes of the
-          original graph, the remaining ones are dummy nodes. Plotting the extended
-          graph with the returned layout and hidden dummy nodes will produce a layout
-          that is similar to the original graph, but with the added edge bends.
-          The extended graph also contains an edge attribute called C{_original_eid}
-          which specifies the ID of the edge in the original graph from which the
-          edge of the extended graph was created.
-        @return: the calculated layout, which may (and usually will) have more rows
-          than the number of vertices; the remaining rows correspond to the dummy
-          nodes introduced in the layering step. When C{return_extended_graph} is
-          C{True}, it will also contain the extended graph.
-
-        @newfield ref: Reference
-        @ref: K Sugiyama, S Tagawa, M Toda: Methods for visual understanding of
-          hierarchical system structures. IEEE Systems, Man and Cybernetics\
-          11(2):109-125, 1981.
-        @ref: P Eades, X Lin and WF Smyth: A fast effective heuristic for the
-          feedback arc set problem. Information Processing Letters 47:319-323, 1993.
-        """
-        if not return_extended_graph:
-            return Layout(
-                GraphBase._layout_sugiyama(
-                    self, layers, weights, hgap, vgap, maxiter, return_extended_graph
-                )
-            )
-
-        layout, extd_graph, extd_to_orig_eids = GraphBase._layout_sugiyama(
-            self, layers, weights, hgap, vgap, maxiter, return_extended_graph
-        )
-        extd_graph.es["_original_eid"] = extd_to_orig_eids
-        return Layout(layout), extd_graph
-
-    def maximum_bipartite_matching(self, types="type", weights=None, eps=None):
-        """Finds a maximum matching in a bipartite graph.
-
-        A maximum matching is a set of edges such that each vertex is incident on
-        at most one matched edge and the number (or weight) of such edges in the
-        set is as large as possible.
-
-        @param types: vertex types in a list or the name of a vertex attribute
-          holding vertex types. Types should be denoted by zeros and ones (or
-          C{False} and C{True}) for the two sides of the bipartite graph.
-          If omitted, it defaults to C{type}, which is the default vertex type
-          attribute for bipartite graphs.
-        @param weights: edge weights to be used. Can be a sequence or iterable or
-          even an edge attribute name.
-        @param eps: a small real number used in equality tests in the weighted
-          bipartite matching algorithm. Two real numbers are considered equal in
-          the algorithm if their difference is smaller than this value. This
-          is required to avoid the accumulation of numerical errors. If you
-          pass C{None} here, igraph will try to determine an appropriate value
-          automatically.
-        @return: an instance of L{Matching}."""
-        if eps is None:
-            eps = -1
-
-        matches = GraphBase._maximum_bipartite_matching(self, types, weights, eps)
-        return Matching(self, matches, types=types)
-
-    #############################################
-    # Auxiliary I/O functions
-
-    def to_networkx(self, create_using=None):
-        """Converts the graph to networkx format.
-
-        @param create_using: specifies which NetworkX graph class to use when
-            constructing the graph. C{None} means to let igraph infer the most
-            appropriate class based on whether the graph is directed and whether
-            it has multi-edges.
-        """
-        import networkx as nx
-
-        # Graph: decide on directness and mutliplicity
-        if create_using is None:
-            if self.has_multiple():
-                cls = nx.MultiDiGraph if self.is_directed() else nx.MultiGraph
-            else:
-                cls = nx.DiGraph if self.is_directed() else nx.Graph
-        else:
-            cls = create_using
-
-        # Graph attributes
-        kw = {x: self[x] for x in self.attributes()}
-        g = cls(**kw)
-
-        # Nodes and node attributes
-        for i, v in enumerate(self.vs):
-            # TODO: use _nx_name if the attribute is present so we can achieve
-            # a lossless round-trip in terms of vertex names
-            g.add_node(i, **v.attributes())
-
-        # Edges and edge attributes
-        for edge in self.es:
-            g.add_edge(edge.source, edge.target, **edge.attributes())
-
-        return g
-
-    @classmethod
-    def from_networkx(cls, g):
-        """Converts the graph from networkx
-
-        Vertex names will be converted to "_nx_name" attribute and the vertices
-        will get new ids from 0 up (as standard in igraph).
-
-        @param g: networkx Graph or DiGraph
-        """
-        # Graph attributes
-        gattr = dict(g.graph)
-
-        # Nodes
-        vnames = list(g.nodes)
-        vattr = {"_nx_name": vnames}
-        vcount = len(vnames)
-        vd = {v: i for i, v in enumerate(vnames)}
-
-        # NOTE: we do not need a special class for multigraphs, it is taken
-        # care for at the edge level rather than at the graph level.
-        graph = cls(
-            n=vcount, directed=g.is_directed(), graph_attrs=gattr, vertex_attrs=vattr
-        )
-
-        # Node attributes
-        for v, datum in g.nodes.data():
-            for key, val in list(datum.items()):
-                graph.vs[vd[v]][key] = val
-
-        # Edges and edge attributes
-        eattr_names = {name for (_, _, data) in g.edges.data() for name in data}
-        eattr = {name: [] for name in eattr_names}
-        edges = []
-        for (u, v, data) in g.edges.data():
-            edges.append((vd[u], vd[v]))
-            for name in eattr_names:
-                eattr[name].append(data.get(name))
-
-        graph.add_edges(edges, eattr)
-
-        return graph
-
-    def to_graph_tool(
-        self, graph_attributes=None, vertex_attributes=None, edge_attributes=None
-    ):
-        """Converts the graph to graph-tool
-
-        Data types: graph-tool only accepts specific data types. See the
-        following web page for a list:
-
-        https://graph-tool.skewed.de/static/doc/quickstart.html
-
-        Note: because of the restricted data types in graph-tool, vertex and
-        edge attributes require to be type-consistent across all vertices or
-        edges. If you set the property for only some vertices/edges, the other
-        will be tagged as None in igraph, so they can only be converted to
-        graph-tool with the type 'object' and any other conversion will fail.
-
-        @param graph_attributes: dictionary of graph attributes to transfer.
-          Keys are attributes from the graph, values are data types (see
-          below). C{None} means no graph attributes are transferred.
-        @param vertex_attributes: dictionary of vertex attributes to transfer.
-          Keys are attributes from the vertices, values are data types (see
-          below). C{None} means no vertex attributes are transferred.
-        @param edge_attributes: dictionary of edge attributes to transfer.
-          Keys are attributes from the edges, values are data types (see
-          below). C{None} means no vertex attributes are transferred.
-        """
-        import graph_tool as gt
-
-        # Graph
-        g = gt.Graph(directed=self.is_directed())
-
-        # Nodes
-        vc = self.vcount()
-        g.add_vertex(vc)
-
-        # Graph attributes
-        if graph_attributes is not None:
-            for x, dtype in list(graph_attributes.items()):
-                # Strange syntax for setting internal properties
-                gprop = g.new_graph_property(str(dtype))
-                g.graph_properties[x] = gprop
-                g.graph_properties[x] = self[x]
-
-        # Vertex attributes
-        if vertex_attributes is not None:
-            for x, dtype in list(vertex_attributes.items()):
-                # Create a new vertex property
-                g.vertex_properties[x] = g.new_vertex_property(str(dtype))
-                # Fill the values from the igraph.Graph
-                for i in range(vc):
-                    g.vertex_properties[x][g.vertex(i)] = self.vs[i][x]
-
-        # Edges and edge attributes
-        if edge_attributes is not None:
-            for x, dtype in list(edge_attributes.items()):
-                g.edge_properties[x] = g.new_edge_property(str(dtype))
-        for edge in self.es:
-            e = g.add_edge(edge.source, edge.target)
-            if edge_attributes is not None:
-                for x, dtype in list(edge_attributes.items()):
-                    prop = edge.attributes().get(x, None)
-                    g.edge_properties[x][e] = prop
-
-        return g
-
-    @classmethod
-    def from_graph_tool(cls, g):
-        """Converts the graph from graph-tool
-
-        @param g: graph-tool Graph
-        """
-        # Graph attributes
-        gattr = dict(g.graph_properties)
-
-        # Nodes
-        vcount = g.num_vertices()
-
-        # Graph
-        graph = cls(n=vcount, directed=g.is_directed(), graph_attrs=gattr)
-
-        # Node attributes
-        for key, val in g.vertex_properties.items():
-            prop = val.get_array()
-            for i in range(vcount):
-                graph.vs[i][key] = prop[i]
-
-        # Edges and edge attributes
-        # NOTE: graph-tool is quite strongly typed, so each property is always
-        # defined for all edges, using default values for the type. E.g. for a
-        # string property/attribute the missing edges get an empty string.
-        edges = []
-        eattr_names = list(g.edge_properties)
-        eattr = {name: [] for name in eattr_names}
-        for e in g.edges():
-            edges.append((int(e.source()), int(e.target())))
-            for name, attr_map in g.edge_properties.items():
-                eattr[name].append(attr_map[e])
-
-        graph.add_edges(edges, eattr)
-
-        return graph
-
-    def write_adjacency(self, f, sep=" ", eol="\n", *args, **kwds):
-        """Writes the adjacency matrix of the graph to the given file
-
-        All the remaining arguments not mentioned here are passed intact
-        to L{Graph.get_adjacency}.
-
-        @param f: the name of the file to be written.
-        @param sep: the string that separates the matrix elements in a row
-        @param eol: the string that separates the rows of the matrix. Please
-          note that igraph is able to read back the written adjacency matrix
-          if and only if this is a single newline character
-        """
-        if isinstance(f, str):
-            f = open(f, "w")
-        matrix = self.get_adjacency(*args, **kwds)
-        for row in matrix:
-            f.write(sep.join(map(str, row)))
-            f.write(eol)
-        f.close()
-
-    @classmethod
-    def Read_Adjacency(
-        cls, f, sep=None, comment_char="#", attribute=None, *args, **kwds
-    ):
-        """Constructs a graph based on an adjacency matrix from the given file.
-
-        Additional positional and keyword arguments not mentioned here are
-        passed intact to L{Adjacency}.
-
-        @param f: the name of the file to be read or a file object
-        @param sep: the string that separates the matrix elements in a row.
-          C{None} means an arbitrary sequence of whitespace characters.
-        @param comment_char: lines starting with this string are treated
-          as comments.
-        @param attribute: an edge attribute name where the edge weights are
-          stored in the case of a weighted adjacency matrix. If C{None},
-          no weights are stored, values larger than 1 are considered as
-          edge multiplicities.
-        @return: the created graph"""
-        if isinstance(f, str):
-            f = open(f)
-
-        matrix, ri = [], 0
-        for line in f:
-            line = line.strip()
-            if len(line) == 0:
-                continue
-            if line.startswith(comment_char):
-                continue
-            row = [float(x) for x in line.split(sep)]
-            matrix.append(row)
-            ri += 1
-
-        f.close()
-
-        if attribute is None:
-            graph = cls.Adjacency(matrix, *args, **kwds)
-        else:
-            kwds["attr"] = attribute
-            graph = cls.Weighted_Adjacency(matrix, *args, **kwds)
-
-        return graph
-
-    @classmethod
-    def Adjacency(cls, matrix, mode="directed", *args, **kwargs):
-        """Generates a graph from its adjacency matrix.
-
-        @param matrix: the adjacency matrix. Possible types are:
-          - a list of lists
-          - a numpy 2D array or matrix (will be converted to list of lists)
-          - a scipy.sparse matrix (will be converted to a COO matrix, but not
-            to a dense matrix)
-        @param mode: the mode to be used. Possible values are:
-          - C{"directed"} - the graph will be directed and a matrix
-            element gives the number of edges between two vertex.
-          - C{"undirected"} - alias to C{"max"} for convenience.
-          - C{"max"} - undirected graph will be created and the number of
-            edges between vertex M{i} and M{j} is M{max(A(i,j), A(j,i))}
-          - C{"min"} - like C{"max"}, but with M{min(A(i,j), A(j,i))}
-          - C{"plus"}  - like C{"max"}, but with M{A(i,j) + A(j,i)}
-          - C{"upper"} - undirected graph with the upper right triangle of
-            the matrix (including the diagonal)
-          - C{"lower"} - undirected graph with the lower left triangle of
-            the matrix (including the diagonal)
-        """
-        try:
-            import numpy as np
-        except ImportError:
-            np = None
-
-        try:
-            from scipy import sparse
-        except ImportError:
-            sparse = None
-
-        if (sparse is not None) and isinstance(matrix, sparse.spmatrix):
-            return _graph_from_sparse_matrix(cls, matrix, mode=mode)
-
-        if (np is not None) and isinstance(matrix, np.ndarray):
-            matrix = matrix.tolist()
-
-        return super().Adjacency(matrix, mode=mode)
-
-    @classmethod
-    def Weighted_Adjacency(cls, matrix, mode="directed", attr="weight", loops=True):
-        """Generates a graph from its weighted adjacency matrix.
-
-        @param matrix: the adjacency matrix. Possible types are:
-          - a list of lists
-          - a numpy 2D array or matrix (will be converted to list of lists)
-          - a scipy.sparse matrix (will be converted to a COO matrix, but not
-            to a dense matrix)
-        @param mode: the mode to be used. Possible values are:
-          - C{"directed"} - the graph will be directed and a matrix
-            element gives the number of edges between two vertex.
-          - C{"undirected"} - alias to C{"max"} for convenience.
-          - C{"max"}   - undirected graph will be created and the number of
-            edges between vertex M{i} and M{j} is M{max(A(i,j), A(j,i))}
-          - C{"min"}   - like C{"max"}, but with M{min(A(i,j), A(j,i))}
-          - C{"plus"}  - like C{"max"}, but with M{A(i,j) + A(j,i)}
-          - C{"upper"} - undirected graph with the upper right triangle of
-            the matrix (including the diagonal)
-          - C{"lower"} - undirected graph with the lower left triangle of
-            the matrix (including the diagonal)
-
-          These values can also be given as strings without the C{ADJ} prefix.
-        @param attr: the name of the edge attribute that stores the edge
-          weights.
-        @param loops: whether to include loop edges. When C{False}, the diagonal
-          of the adjacency matrix will be ignored.
-
-        """
-        try:
-            import numpy as np
-        except ImportError:
-            np = None
-
-        try:
-            from scipy import sparse
-        except ImportError:
-            sparse = None
-
-        if sparse is not None and isinstance(matrix, sparse.spmatrix):
-            return _graph_from_weighted_sparse_matrix(
-                cls,
-                matrix,
-                mode=mode,
-                attr=attr,
-                loops=loops,
-            )
-
-        if np is not None and isinstance(matrix, np.ndarray):
-            matrix = matrix.tolist()
-
-        return super().Weighted_Adjacency(
-            matrix,
-            mode=mode,
-            attr=attr,
-            loops=loops,
-        )
-
-    def write_dimacs(self, f, source=None, target=None, capacity="capacity"):
-        """Writes the graph in DIMACS format to the given file.
-
-        @param f: the name of the file to be written or a Python file handle.
-        @param source: the source vertex ID. If C{None}, igraph will try to
-          infer it from the C{source} graph attribute.
-        @param target: the target vertex ID. If C{None}, igraph will try to
-          infer it from the C{target} graph attribute.
-        @param capacity: the capacities of the edges in a list or the name of
-          an edge attribute that holds the capacities. If there is no such
-          edge attribute, every edge will have a capacity of 1.
-        """
-        if source is None:
-            try:
-                source = self["source"]
-            except KeyError:
-                raise ValueError(
-                    "source vertex must be provided in the 'source' graph "
-                    "attribute or in the 'source' argument of write_dimacs()"
-                )
-
-        if target is None:
-            try:
-                target = self["target"]
-            except KeyError:
-                raise ValueError(
-                    "target vertex must be provided in the 'target' graph "
-                    "attribute or in the 'target' argument of write_dimacs()"
-                )
-
-        if isinstance(capacity, str) and capacity not in self.edge_attributes():
-            warn("'%s' edge attribute does not exist" % capacity)
-            capacity = [1] * self.ecount()
-
-        return GraphBase.write_dimacs(self, f, source, target, capacity)
-
-    def write_graphmlz(self, f, compresslevel=9):
-        """Writes the graph to a zipped GraphML file.
-
-        The library uses the gzip compression algorithm, so the resulting
-        file can be unzipped with regular gzip uncompression (like
-        C{gunzip} or C{zcat} from Unix command line) or the Python C{gzip}
-        module.
-
-        Uses a temporary file to store intermediate GraphML data, so
-        make sure you have enough free space to store the unzipped
-        GraphML file as well.
-
-        @param f: the name of the file to be written.
-        @param compresslevel: the level of compression. 1 is fastest and
-          produces the least compression, and 9 is slowest and produces
-          the most compression."""
-        with named_temporary_file() as tmpfile:
-            self.write_graphml(tmpfile)
-            outf = gzip.GzipFile(f, "wb", compresslevel)
-            copyfileobj(open(tmpfile, "rb"), outf)
-            outf.close()
-
-    @classmethod
-    def Read_DIMACS(cls, f, directed=False):
-        """Reads a graph from a file conforming to the DIMACS minimum-cost flow
-        file format.
-
-        For the exact definition of the format, see
-        U{http://lpsolve.sourceforge.net/5.5/DIMACS.htm}.
-
-        Restrictions compared to the official description of the format are
-        as follows:
-
-          - igraph's DIMACS reader requires only three fields in an arc
-            definition, describing the edge's source and target node and
-            its capacity.
-          - Source vertices are identified by 's' in the FLOW field, target
-            vertices are identified by 't'.
-          - Node indices start from 1. Only a single source and target node
-            is allowed.
-
-        @param f: the name of the file or a Python file handle
-        @param directed: whether the generated graph should be directed.
-        @return: the generated graph. The indices of the source and target
-          vertices are attached as graph attributes C{source} and C{target},
-          the edge capacities are stored in the C{capacity} edge attribute.
-        """
-        graph, source, target, cap = super().Read_DIMACS(f, directed)
-        graph.es["capacity"] = cap
-        graph["source"] = source
-        graph["target"] = target
-        return graph
-
-    @classmethod
-    def Read_GraphMLz(cls, f, directed=True, index=0):
-        """Reads a graph from a zipped GraphML file.
-
-        @param f: the name of the file
-        @param index: if the GraphML file contains multiple graphs,
-          specified the one that should be loaded. Graph indices
-          start from zero, so if you want to load the first graph,
-          specify 0 here.
-        @return: the loaded graph object"""
-        with named_temporary_file() as tmpfile:
-            with open(tmpfile, "wb") as outf:
-                copyfileobj(gzip.GzipFile(f, "rb"), outf)
-            return cls.Read_GraphML(tmpfile, directed=directed, index=index)
-
-    def write_pickle(self, fname=None, version=-1):
-        """Saves the graph in Python pickled format
-
-        @param fname: the name of the file or a stream to save to. If
-          C{None}, saves the graph to a string and returns the string.
-        @param version: pickle protocol version to be used. If -1, uses
-          the highest protocol available
-        @return: C{None} if the graph was saved successfully to the
-          given file, or a string if C{fname} was C{None}.
-        """
-        import pickle as pickle
-
-        if fname is None:
-            return pickle.dumps(self, version)
-        if not hasattr(fname, "write"):
-            file_was_opened = True
-            fname = open(fname, "wb")
-        else:
-            file_was_opened = False
-        result = pickle.dump(self, fname, version)
-        if file_was_opened:
-            fname.close()
-        return result
-
-    def write_picklez(self, fname=None, version=-1):
-        """Saves the graph in Python pickled format, compressed with
-        gzip.
-
-        Saving in this format is a bit slower than saving in a Python pickle
-        without compression, but the final file takes up much less space on
-        the hard drive.
-
-        @param fname: the name of the file or a stream to save to.
-        @param version: pickle protocol version to be used. If -1, uses
-          the highest protocol available
-        @return: C{None} if the graph was saved successfully to the
-          given file.
-        """
-        import pickle as pickle
-
-        file_was_opened = False
-
-        if not hasattr(fname, "write"):
-            file_was_opened = True
-            fname = gzip.open(fname, "wb")
-        elif not isinstance(fname, gzip.GzipFile):
-            file_was_opened = True
-            fname = gzip.GzipFile(mode="wb", fileobj=fname)
-
-        result = pickle.dump(self, fname, version)
-
-        if file_was_opened:
-            fname.close()
-
-        return result
-
-    @classmethod
-    def Read_Pickle(cls, fname=None):
-        """Reads a graph from Python pickled format
-
-        @param fname: the name of the file, a stream to read from, or
-          a string containing the pickled data.
-        @return: the created graph object.
-        """
-        import pickle as pickle
-
-        if hasattr(fname, "read"):
-            # Probably a file or a file-like object
-            result = pickle.load(fname)
-        else:
-            try:
-                fp = open(fname, "rb")
-            except UnicodeDecodeError:
-                try:
-                    # We are on Python 3.6 or above and we are passing a pickled
-                    # stream that cannot be decoded as Unicode. Try unpickling
-                    # directly.
-                    result = pickle.loads(fname)
-                except TypeError:
-                    raise IOError(
-                        "Cannot load file. If fname is a file name, that "
-                        "filename may be incorrect."
-                    )
-            except IOError:
-                try:
-                    # No file with the given name, try unpickling directly.
-                    result = pickle.loads(fname)
-                except TypeError:
-                    raise IOError(
-                        "Cannot load file. If fname is a file name, that "
-                        "filename may be incorrect."
-                    )
-            else:
-                result = pickle.load(fp)
-                fp.close()
-
-        if not isinstance(result, cls):
-            raise TypeError("unpickled object is not a %s" % cls.__name__)
-
-        return result
-
-    @classmethod
-    def Read_Picklez(cls, fname):
-        """Reads a graph from compressed Python pickled format, uncompressing
-        it on-the-fly.
-
-        @param fname: the name of the file or a stream to read from.
-        @return: the created graph object.
-        """
-        import pickle as pickle
-
-        if hasattr(fname, "read"):
-            # Probably a file or a file-like object
-            if isinstance(fname, gzip.GzipFile):
-                result = pickle.load(fname)
-            else:
-                result = pickle.load(gzip.GzipFile(mode="rb", fileobj=fname))
-        else:
-            result = pickle.load(gzip.open(fname, "rb"))
-
-        if not isinstance(result, cls):
-            raise TypeError("unpickled object is not a %s" % cls.__name__)
-
-        return result
-
-    def write_svg(
-        self,
-        fname,
-        layout="auto",
-        width=None,
-        height=None,
-        labels="label",
-        colors="color",
-        shapes="shape",
-        vertex_size=10,
-        edge_colors="color",
-        edge_stroke_widths="width",
-        font_size=16,
-        *args,
-        **kwds
-    ):
-        """Saves the graph as an SVG (Scalable Vector Graphics) file
-
-        The file will be Inkscape (http://inkscape.org) compatible.
-        In Inkscape, as nodes are rearranged, the edges auto-update.
-
-        @param fname: the name of the file or a Python file handle
-        @param layout: the layout of the graph. Can be either an
-          explicitly specified layout (using a list of coordinate
-          pairs) or the name of a layout algorithm (which should
-          refer to a method in the L{Graph} object, but without
-          the C{layout_} prefix.
-        @param width: the preferred width in pixels (default: 400)
-        @param height: the preferred height in pixels (default: 400)
-        @param labels: the vertex labels. Either it is the name of
-          a vertex attribute to use, or a list explicitly specifying
-          the labels. It can also be C{None}.
-        @param colors: the vertex colors. Either it is the name of
-          a vertex attribute to use, or a list explicitly specifying
-          the colors. A color can be anything acceptable in an SVG
-          file.
-        @param shapes: the vertex shapes. Either it is the name of
-          a vertex attribute to use, or a list explicitly specifying
-          the shapes as integers. Shape 0 means hidden (nothing is drawn),
-          shape 1 is a circle, shape 2 is a rectangle and shape 3 is a
-          rectangle that automatically sizes to the inner text.
-        @param vertex_size: vertex size in pixels
-        @param edge_colors: the edge colors. Either it is the name
-          of an edge attribute to use, or a list explicitly specifying
-          the colors. A color can be anything acceptable in an SVG
-          file.
-        @param edge_stroke_widths: the stroke widths of the edges. Either
-          it is the name of an edge attribute to use, or a list explicitly
-          specifying the stroke widths. The stroke width can be anything
-          acceptable in an SVG file.
-        @param font_size: font size. If it is a string, it is written into
-          the SVG file as-is (so you can specify anything which is valid
-          as the value of the C{font-size} style). If it is a number, it
-          is interpreted as pixel size and converted to the proper attribute
-          value accordingly.
-        """
-        if width is None and height is None:
-            width = 400
-            height = 400
-        elif width is None:
-            width = height
-        elif height is None:
-            height = width
-
-        if width <= 0 or height <= 0:
-            raise ValueError("width and height must be positive")
-
-        if isinstance(layout, str):
-            layout = self.layout(layout, *args, **kwds)
-
-        if isinstance(labels, str):
-            try:
-                labels = self.vs.get_attribute_values(labels)
-            except KeyError:
-                labels = [x + 1 for x in range(self.vcount())]
-        elif labels is None:
-            labels = [""] * self.vcount()
-
-        if isinstance(colors, str):
-            try:
-                colors = self.vs.get_attribute_values(colors)
-            except KeyError:
-                colors = ["red"] * self.vcount()
-
-        if isinstance(shapes, str):
-            try:
-                shapes = self.vs.get_attribute_values(shapes)
-            except KeyError:
-                shapes = [1] * self.vcount()
-
-        if isinstance(edge_colors, str):
-            try:
-                edge_colors = self.es.get_attribute_values(edge_colors)
-            except KeyError:
-                edge_colors = ["black"] * self.ecount()
-
-        if isinstance(edge_stroke_widths, str):
-            try:
-                edge_stroke_widths = self.es.get_attribute_values(edge_stroke_widths)
-            except KeyError:
-                edge_stroke_widths = [2] * self.ecount()
-
-        if not isinstance(font_size, str):
-            font_size = "%spx" % str(font_size)
-        else:
-            if ";" in font_size:
-                raise ValueError("font size can't contain a semicolon")
-
-        vcount = self.vcount()
-        labels.extend(str(i + 1) for i in range(len(labels), vcount))
-        colors.extend(["red"] * (vcount - len(colors)))
-
-        if isinstance(fname, str):
-            f = open(fname, "w")
-            our_file = True
-        else:
-            f = fname
-            our_file = False
-
-        bbox = BoundingBox(layout.bounding_box())
-
-        sizes = [width - 2 * vertex_size, height - 2 * vertex_size]
-        w, h = bbox.width, bbox.height
-
-        ratios = []
-        if w == 0:
-            ratios.append(1.0)
-        else:
-            ratios.append(sizes[0] / w)
-        if h == 0:
-            ratios.append(1.0)
-        else:
-            ratios.append(sizes[1] / h)
-
-        layout = [
-            [
-                (row[0] - bbox.left) * ratios[0] + vertex_size,
-                (row[1] - bbox.top) * ratios[1] + vertex_size,
-            ]
-            for row in layout
-        ]
-
-        directed = self.is_directed()
-
-        print('<?xml version="1.0" encoding="UTF-8" standalone="no"?>', file=f)
-        print(
-            "<!-- Created by igraph (http://igraph.org/) -->",
-            file=f,
-        )
-        print(file=f)
-        print(
-            '<svg xmlns:dc="http://purl.org/dc/elements/1.1/" '
-            'xmlns:cc="http://creativecommons.org/ns#" '
-            'xmlns:rdf="http://www.w3.org/1999/02/22-rdf-syntax-ns#" '
-            'xmlns:svg="http://www.w3.org/2000/svg" '
-            'xmlns="http://www.w3.org/2000/svg" '
-            'xmlns:sodipodi="http://sodipodi.sourceforge.net/DTD/sodipodi-0.dtd" '
-            'xmlns:inkscape="http://www.inkscape.org/namespaces/inkscape"',
-            file=f,
-        )
-        print('width="{0}px" height="{1}px">'.format(width, height), end=" ", file=f)
-
-        edge_color_dict = {}
-        print('<defs id="defs3">', file=f)
-        for e_col in set(edge_colors):
-            if e_col == "#000000":
-                marker_index = ""
-            else:
-                marker_index = str(len(edge_color_dict))
-            # Print an arrow marker for each possible line color
-            # This is a copy of Inkscape's standard Arrow 2 marker
-            print("<marker", file=f)
-            print('   inkscape:stockid="Arrow2Lend{0}"'.format(marker_index), file=f)
-            print('   orient="auto"', file=f)
-            print('   refY="0.0"', file=f)
-            print('   refX="0.0"', file=f)
-            print('   id="Arrow2Lend{0}"'.format(marker_index), file=f)
-            print('   style="overflow:visible;">', file=f)
-            print("  <path", file=f)
-            print('     id="pathArrow{0}"'.format(marker_index), file=f)
-            print(
-                '     style="font-size:12.0;fill-rule:evenodd;'
-                'stroke-width:0.62500000;stroke-linejoin:round;'
-                'fill:{0}"'.format(e_col),
-                file=f,
-            )
-            print(
-                '     d="M 8.7185878,4.0337352 L -2.2072895,0.016013256 '
-                'L 8.7185884,-4.0017078 C 6.9730900,-1.6296469 '
-                '6.9831476,1.6157441 8.7185878,4.0337352 z "',
-                file=f,
-            )
-            print('     transform="scale(1.1) rotate(180) translate(1,0)" />', file=f)
-            print("</marker>", file=f)
-
-            edge_color_dict[e_col] = "Arrow2Lend{0}".format(marker_index)
-        print("</defs>", file=f)
-        print(
-            '<g inkscape:groupmode="layer" id="layer2" inkscape:label="Lines" '
-            'sodipodi:insensitive="true">',
-            file=f,
-        )
-
-        for eidx, edge in enumerate(self.es):
-            vidxs = edge.tuple
-            x1 = layout[vidxs[0]][0]
-            y1 = layout[vidxs[0]][1]
-            x2 = layout[vidxs[1]][0]
-            y2 = layout[vidxs[1]][1]
-            angle = math.atan2(y2 - y1, x2 - x1)
-            x2 -= vertex_size * math.cos(angle)
-            y2 -= vertex_size * math.sin(angle)
-
-            print("<path", file=f)
-            print(
-                '    style="fill:none;stroke:{0};stroke-width:{2};'
-                'stroke-linecap:butt;stroke-linejoin:miter;stroke-miterlimit:4;'
-                'stroke-opacity:1;stroke-dasharray:none{1}"'.format(
-                    edge_colors[eidx],
-                    ";marker-end:url(#{0})".format(edge_color_dict[edge_colors[eidx]])
-                    if directed
-                    else "",
-                    edge_stroke_widths[eidx],
-                ),
-                file=f,
-            )
-            print('    d="M {0},{1} {2},{3}"'.format(x1, y1, x2, y2), file=f)
-            print('    id="path{0}"'.format(eidx), file=f)
-            print('    inkscape:connector-type="polyline"', file=f)
-            print('    inkscape:connector-curvature="0"', file=f)
-            print('    inkscape:connection-start="#g{0}"'.format(edge.source), file=f)
-            print('    inkscape:connection-start-point="d4"', file=f)
-            print('    inkscape:connection-end="#g{0}"'.format(edge.target), file=f)
-            print('    inkscape:connection-end-point="d4" />', file=f)
-
-        print("  </g>", file=f)
-        print(file=f)
-
-        print(
-            '  <g inkscape:label="Nodes" \
-                    inkscape:groupmode="layer" id="layer1">',
-            file=f,
-        )
-        print("  <!-- Vertices -->", file=f)
-
-        if any(x == 3 for x in shapes):
-            # Only import tkFont if we really need it. Unfortunately, this will
-            # flash up an unneccesary Tk window in some cases
-            import tkinter.font
-            import tkinter as tk
-
-            # This allows us to dynamically size the width of the nodes.
-            # Unfortunately this works only with font sizes specified in pixels.
-            if font_size.endswith("px"):
-                font_size_in_pixels = int(font_size[:-2])
-            else:
-                try:
-                    font_size_in_pixels = int(font_size)
-                except Exception:
-                    raise ValueError(
-                        "font sizes must be specified in pixels "
-                        "when any of the nodes has shape=3 (i.e. "
-                        "node size determined by text size)"
-                    )
-            tk_window = tk.Tk()
-            font = tkinter.font.Font(
-                root=tk_window, font=("Sans", font_size_in_pixels, tkinter.font.NORMAL)
-            )
-        else:
-            tk_window = None
-
-        for vidx in range(self.vcount()):
-            print(
-                '    <g id="g{0}" transform="translate({1},{2})">'.format(
-                    vidx, layout[vidx][0], layout[vidx][1]
-                ),
-                file=f,
-            )
-            if shapes[vidx] == 1:
-                # Undocumented feature: can handle two colors but only for circles
-                c = str(colors[vidx])
-                if " " in c:
-                    c = c.split(" ")
-                    vs = str(vertex_size)
-                    print(
-                        '     <path d="M -{0},0 A{0},{0} 0 0,0 {0},0 L \
-                                -{0},0" fill="{1}"/>'.format(
-                            vs, c[0]
-                        ),
-                        file=f,
-                    )
-                    print(
-                        '     <path d="M -{0},0 A{0},{0} 0 0,1 {0},0 L \
-                                -{0},0" fill="{1}"/>'.format(
-                            vs, c[1]
-                        ),
-                        file=f,
-                    )
-                    print(
-                        '     <circle cx="0" cy="0" r="{0}" fill="none"/>'.format(vs),
-                        file=f,
-                    )
-                else:
-                    print(
-                        '     <circle cx="0" cy="0" r="{0}" fill="{1}"/>'.format(
-                            str(vertex_size), str(colors[vidx])
-                        ),
-                        file=f,
-                    )
-            elif shapes[vidx] == 2:
-                print(
-                    '      <rect x="-{0}" y="-{0}" width="{1}" height="{1}" '
-                    'id="rect{2}" style="fill:{3};fill-opacity:1" />'.format(
-                        vertex_size, vertex_size * 2, vidx, colors[vidx]
-                    ),
-                    file=f,
-                )
-            elif shapes[vidx] == 3:
-                (vertex_width, vertex_height) = (
-                    font.measure(str(labels[vidx])) + 2,
-                    font.metrics("linespace") + 2,
-                )
-                print(
-                    '      <rect ry="5" rx="5" x="-{0}" y="-{1}" width="{2}" '
-                    'height="{3}" id="rect{4}" style="fill:{5};fill-opacity:1" '
-                    '/>'.format(
-                        vertex_width / 2.0,
-                        vertex_height / 2.0,
-                        vertex_width,
-                        vertex_height,
-                        vidx,
-                        colors[vidx],
-                    ),
-                    file=f,
-                )
-
-            print(
-                '      <text sodipodi:linespacing="125%" y="{0}" x="0" '
-                'id="text{1}" style="font-size:{2};font-style:normal;'
-                'font-weight:normal;text-align:center;line-height:125%;'
-                'letter-spacing:0px;word-spacing:0px;text-anchor:middle;'
-                'fill:#000000;fill-opacity:1;stroke:none;'
-                'font-family:Sans">'.format(
-                    vertex_size / 2.0, vidx, font_size
-                ),
-                file=f,
-            )
-            print(
-                '<tspan y="{0}" x="0" id="tspan{1}" sodipodi:role="line">'
-                '{2}</tspan></text>'.format(
-                    vertex_size / 2.0, vidx, str(labels[vidx])
-                ),
-                file=f,
-            )
-            print("    </g>", file=f)
-
-        print("</g>", file=f)
-        print(file=f)
-        print("</svg>", file=f)
-
-        if our_file:
-            f.close()
-        if tk_window:
-            tk_window.destroy()
-
-    @classmethod
-    def _identify_format(cls, filename):
-        """_identify_format(filename)
-
-        Tries to identify the format of the graph stored in the file with the
-        given filename. It identifies most file formats based on the extension
-        of the file (and not on syntactic evaluation). The only exception is
-        the adjacency matrix format and the edge list format: the first few
-        lines of the file are evaluated to decide between the two.
-
-        @note: Internal function, should not be called directly.
-
-        @param filename: the name of the file or a file object whose C{name}
-          attribute is set.
-        @return: the format of the file as a string.
-        """
-        import os.path
-
-        if hasattr(filename, "name") and hasattr(filename, "read"):
-            # It is most likely a file
-            try:
-                filename = filename.name
-            except Exception:
-                return None
-
-        root, ext = os.path.splitext(filename)
-        ext = ext.lower()
-
-        if ext == ".gz":
-            _, ext2 = os.path.splitext(root)
-            ext2 = ext2.lower()
-            if ext2 == ".pickle":
-                return "picklez"
-            elif ext2 == ".graphml":
-                return "graphmlz"
-
-        if ext in [
-            ".dimacs",
-            ".dl",
-            ".dot",
-            ".edge",
-            ".edgelist",
-            ".edges",
-            ".gml",
-            ".graphml",
-            ".graphmlz",
-            ".gw",
-            ".lgl",
-            ".lgr",
-            ".ncol",
-            ".net",
-            ".pajek",
-            ".pickle",
-            ".picklez",
-            ".svg",
-        ]:
-            return ext[1:]
-
-        if ext == ".txt" or ext == ".dat":
-            # Most probably an adjacency matrix or an edge list
-            f = open(filename, "r")
-            line = f.readline()
-            if line is None:
-                return "edges"
-            parts = line.strip().split()
-            if len(parts) == 2:
-                line = f.readline()
-                if line is None:
-                    return "edges"
-                parts = line.strip().split()
-                if len(parts) == 2:
-                    line = f.readline()
-                    if line is None:
-                        # This is a 2x2 matrix, it can be a matrix or an edge
-                        # list as well and we cannot decide
-                        return None
-                    else:
-                        parts = line.strip().split()
-                        if len(parts) == 0:
-                            return None
-                    return "edges"
-                else:
-                    # Not a matrix
-                    return None
-            else:
-                return "adjacency"
-
-    @classmethod
-    def Read(cls, f, format=None, *args, **kwds):
-        """Unified reading function for graphs.
-
-        This method tries to identify the format of the graph given in
-        the first parameter and calls the corresponding reader method.
-
-        The remaining arguments are passed to the reader method without
-        any changes.
-
-        @param f: the file containing the graph to be loaded
-        @param format: the format of the file (if known in advance).
-          C{None} means auto-detection. Possible values are: C{"ncol"}
-          (NCOL format), C{"lgl"} (LGL format), C{"graphdb"} (GraphDB
-          format), C{"graphml"}, C{"graphmlz"} (GraphML and gzipped
-          GraphML format), C{"gml"} (GML format), C{"net"}, C{"pajek"}
-          (Pajek format), C{"dimacs"} (DIMACS format), C{"edgelist"},
-          C{"edges"} or C{"edge"} (edge list), C{"adjacency"}
-          (adjacency matrix), C{"dl"} (DL format used by UCINET),
-          C{"pickle"} (Python pickled format),
-          C{"picklez"} (gzipped Python pickled format)
-        @raises IOError: if the file format can't be identified and
-          none was given.
-        """
-        if isinstance(f, os.PathLike):
-            f = str(f)
-        if format is None:
-            format = cls._identify_format(f)
-        try:
-            reader = cls._format_mapping[format][0]
-        except (KeyError, IndexError):
-            raise IOError("unknown file format: %s" % str(format))
-        if reader is None:
-            raise IOError("no reader method for file format: %s" % str(format))
-        reader = getattr(cls, reader)
-        return reader(f, *args, **kwds)
-
-    Load = Read
-
-    def write(self, f, format=None, *args, **kwds):
-        """Unified writing function for graphs.
-
-        This method tries to identify the format of the graph given in
-        the first parameter (based on extension) and calls the corresponding
-        writer method.
-
-        The remaining arguments are passed to the writer method without
-        any changes.
-
-        @param f: the file containing the graph to be saved
-        @param format: the format of the file (if one wants to override the
-          format determined from the filename extension, or the filename itself
-          is a stream). C{None} means auto-detection. Possible values are:
-
-            - C{"adjacency"}: adjacency matrix format
-
-            - C{"dimacs"}: DIMACS format
-
-            - C{"dot"}, C{"graphviz"}: GraphViz DOT format
-
-            - C{"edgelist"}, C{"edges"} or C{"edge"}: numeric edge list format
-
-            - C{"gml"}: GML format
-
-            - C{"graphml"} and C{"graphmlz"}: standard and gzipped GraphML
-              format
-
-            - C{"gw"}, C{"leda"}, C{"lgr"}: LEDA native format
-
-            - C{"lgl"}: LGL format
-
-            - C{"ncol"}: NCOL format
-
-            - C{"net"}, C{"pajek"}: Pajek format
-
-            - C{"pickle"}, C{"picklez"}: standard and gzipped Python pickled
-              format
-
-            - C{"svg"}: SVG format
-
-        @raises IOError: if the file format can't be identified and
-          none was given.
-        """
-        if isinstance(f, os.PathLike):
-            f = str(f)
-        if format is None:
-            format = self._identify_format(f)
-        try:
-            writer = self._format_mapping[format][1]
-        except (KeyError, IndexError):
-            raise IOError("unknown file format: %s" % str(format))
-        if writer is None:
-            raise IOError("no writer method for file format: %s" % str(format))
-        writer = getattr(self, writer)
-        return writer(f, *args, **kwds)
-
-    save = write
-
-    #####################################################
-    # Constructor for dict-like representation of graphs
-
-    @classmethod
-    def DictList(
-        cls,
-        vertices,
-        edges,
-        directed=False,
-        vertex_name_attr="name",
-        edge_foreign_keys=("source", "target"),
-        iterative=False,
-    ):
-        """Constructs a graph from a list-of-dictionaries representation.
-
-        This representation assumes that vertices and edges are encoded in
-        two lists, each list containing a Python dict for each vertex and
-        each edge, respectively. A distinguished element of the vertex dicts
-        contain a vertex ID which is used in the edge dicts to refer to
-        source and target vertices. All the remaining elements of the dict
-        are considered vertex and edge attributes. Note that the implementation
-        does not assume that the objects passed to this method are indeed
-        lists of dicts, but they should be iterable and they should yield
-        objects that behave as dicts. So, for instance, a database query
-        result is likely to be fit as long as it's iterable and yields
-        dict-like objects with every iteration.
-
-        @param vertices: the data source for the vertices or C{None} if
-          there are no special attributes assigned to vertices and we
-          should simply use the edge list of dicts to infer vertex names.
-        @param edges: the data source for the edges.
-        @param directed: whether the constructed graph will be directed
-        @param vertex_name_attr: the name of the distinguished key in the
-          dicts in the vertex data source that contains the vertex names.
-          Ignored if C{vertices} is C{None}.
-        @param edge_foreign_keys: the name of the attributes in the dicts
-          in the edge data source that contain the source and target
-          vertex names.
-        @param iterative: whether to add the edges to the graph one by one,
-          iteratively, or to build a large edge list first and use that to
-          construct the graph. The latter approach is faster but it may
-          not be suitable if your dataset is large. The default is to
-          add the edges in a batch from an edge list.
-        @return: the graph that was constructed
-        """
-
-        def create_list_from_indices(indices, n):
-            result = [None] * n
-            for i, v in indices:
-                result[i] = v
-            return result
-
-        # Construct the vertices
-        vertex_attrs, n = {}, 0
-        if vertices:
-            for idx, vertex_data in enumerate(vertices):
-                for k, v in vertex_data.items():
-                    try:
-                        vertex_attrs[k].append((idx, v))
-                    except KeyError:
-                        vertex_attrs[k] = [(idx, v)]
-                n += 1
-            for k, v in vertex_attrs.items():
-                vertex_attrs[k] = create_list_from_indices(v, n)
-        else:
-            vertex_attrs[vertex_name_attr] = []
-
-        vertex_names = vertex_attrs[vertex_name_attr]
-        # Check for duplicates in vertex_names
-        if len(vertex_names) != len(set(vertex_names)):
-            raise ValueError("vertex names are not unique")
-        # Create a reverse mapping from vertex names to indices
-        vertex_name_map = UniqueIdGenerator(initial=vertex_names)
-
-        # Construct the edges
-        efk_src, efk_dest = edge_foreign_keys
-        if iterative:
-            g = cls(n, [], directed, {}, vertex_attrs)
-            for idx, edge_data in enumerate(edges):
-                src_name, dst_name = edge_data[efk_src], edge_data[efk_dest]
-                v1 = vertex_name_map[src_name]
-                if v1 == n:
-                    g.add_vertices(1)
-                    g.vs[n][vertex_name_attr] = src_name
-                    n += 1
-                v2 = vertex_name_map[dst_name]
-                if v2 == n:
-                    g.add_vertices(1)
-                    g.vs[n][vertex_name_attr] = dst_name
-                    n += 1
-                g.add_edge(v1, v2)
-                for k, v in edge_data.items():
-                    g.es[idx][k] = v
-
-            return g
-        else:
-            edge_list, edge_attrs, m = [], {}, 0
-            for idx, edge_data in enumerate(edges):
-                v1 = vertex_name_map[edge_data[efk_src]]
-                v2 = vertex_name_map[edge_data[efk_dest]]
-
-                edge_list.append((v1, v2))
-                for k, v in edge_data.items():
-                    try:
-                        edge_attrs[k].append((idx, v))
-                    except KeyError:
-                        edge_attrs[k] = [(idx, v)]
-                m += 1
-            for k, v in edge_attrs.items():
-                edge_attrs[k] = create_list_from_indices(v, m)
-
-            # It may have happened that some vertices were added during
-            # the process
-            if len(vertex_name_map) > n:
-                diff = len(vertex_name_map) - n
-                more = [None] * diff
-                for k, v in vertex_attrs.items():
-                    v.extend(more)
-                vertex_attrs[vertex_name_attr] = list(vertex_name_map.values())
-                n = len(vertex_name_map)
-
-            # Create the graph
-            return cls(n, edge_list, directed, {}, vertex_attrs, edge_attrs)
-
-    #####################################################
-    # Constructor for tuple-like representation of graphs
-
-    @classmethod
-    def TupleList(
-        cls,
-        edges,
-        directed=False,
-        vertex_name_attr="name",
-        edge_attrs=None,
-        weights=False,
-    ):
-        """Constructs a graph from a list-of-tuples representation.
-
-        This representation assumes that the edges of the graph are encoded
-        in a list of tuples (or lists). Each item in the list must have at least
-        two elements, which specify the source and the target vertices of the edge.
-        The remaining elements (if any) specify the edge attributes of that edge,
-        where the names of the edge attributes originate from the C{edge_attrs}
-        list. The names of the vertices will be stored in the vertex attribute
-        given by C{vertex_name_attr}.
-
-        The default parameters of this function are suitable for creating
-        unweighted graphs from lists where each item contains the source vertex
-        and the target vertex. If you have a weighted graph, you can use items
-        where the third item contains the weight of the edge by setting
-        C{edge_attrs} to C{"weight"} or C{["weight"]}. If you have even more
-        edge attributes, add them to the end of each item in the C{edges}
-        list and also specify the corresponding edge attribute names in
-        C{edge_attrs} as a list.
-
-        @param edges: the data source for the edges. This must be a list
-          where each item is a tuple (or list) containing at least two
-          items: the name of the source and the target vertex. Note that
-          names will be assigned to the C{name} vertex attribute (or another
-          vertex attribute if C{vertex_name_attr} is specified), even if
-          all the vertex names in the list are in fact numbers.
-        @param directed: whether the constructed graph will be directed
-        @param vertex_name_attr: the name of the vertex attribute that will
-          contain the vertex names.
-        @param edge_attrs: the names of the edge attributes that are filled
-          with the extra items in the edge list (starting from index 2, since
-          the first two items are the source and target vertices). C{None}
-          means that only the source and target vertices will be extracted
-          from each item. If you pass a string here, it will be wrapped in
-          a list for convenience.
-        @param weights: alternative way to specify that the graph is
-          weighted. If you set C{weights} to C{true} and C{edge_attrs} is
-          not given, it will be assumed that C{edge_attrs} is C{["weight"]}
-          and igraph will parse the third element from each item into an
-          edge weight. If you set C{weights} to a string, it will be assumed
-          that C{edge_attrs} contains that string only, and igraph will
-          store the edge weights in that attribute.
-        @return: the graph that was constructed
-        """
-        if edge_attrs is None:
-            if not weights:
-                edge_attrs = ()
-            else:
-                if not isinstance(weights, str):
-                    weights = "weight"
-                edge_attrs = [weights]
-        else:
-            if weights:
-                raise ValueError(
-                    "`weights` must be False if `edge_attrs` is " "not None"
-                )
-
-        if isinstance(edge_attrs, str):
-            edge_attrs = [edge_attrs]
-
-        # Set up a vertex ID generator
-        idgen = UniqueIdGenerator()
-
-        # Construct the edges and the edge attributes
-        edge_list = []
-        edge_attributes = {}
-        for name in edge_attrs:
-            edge_attributes[name] = []
-
-        for item in edges:
-            edge_list.append((idgen[item[0]], idgen[item[1]]))
-            for index, name in enumerate(edge_attrs, 2):
-                try:
-                    edge_attributes[name].append(item[index])
-                except IndexError:
-                    edge_attributes[name].append(None)
-
-        # Set up the "name" vertex attribute
-        vertex_attributes = {}
-        vertex_attributes[vertex_name_attr] = list(idgen.values())
-        n = len(idgen)
-
-        # Construct the graph
-        return cls(n, edge_list, directed, {}, vertex_attributes, edge_attributes)
-
-    #################################
-    # Constructor for graph formulae
-    Formula = classmethod(construct_graph_from_formula)
-
-    ###########################
-    # Vertex and edge sequence
-
-    @property
-    def vs(self):
-        """The vertex sequence of the graph"""
-        return VertexSeq(self)
-
-    @property
-    def es(self):
-        """The edge sequence of the graph"""
-        return EdgeSeq(self)
-
-    #############################################
-    # Friendlier interface for bipartite methods
-
-    @classmethod
-    def Bipartite(cls, types, edges, directed=False, *args, **kwds):
-        """Creates a bipartite graph with the given vertex types and edges.
-        This is similar to the default constructor of the graph, the
-        only difference is that it checks whether all the edges go
-        between the two vertex classes and it assigns the type vector
-        to a C{type} attribute afterwards.
-
-        Examples:
-
-        >>> g = Graph.Bipartite([0, 1, 0, 1], [(0, 1), (2, 3), (0, 3)])
-        >>> g.is_bipartite()
-        True
-        >>> g.vs["type"]
-        [False, True, False, True]
-
-        @param types: the vertex types as a boolean list. Anything that
-          evaluates to C{False} will denote a vertex of the first kind,
-          anything that evaluates to C{True} will denote a vertex of the
-          second kind.
-        @param edges: the edges as a list of tuples.
-        @param directed: whether to create a directed graph. Bipartite
-          networks are usually undirected, so the default is C{False}
-
-        @return: the graph with a binary vertex attribute named C{"type"} that
-          stores the vertex classes.
-        """
-        result = cls._Bipartite(types, edges, directed, *args, **kwds)
-        result.vs["type"] = [bool(x) for x in types]
-        return result
-
-    @classmethod
-    def Full_Bipartite(cls, n1, n2, directed=False, mode="all", *args, **kwds):
-        """Generates a full bipartite graph (directed or undirected, with or
-        without loops).
-
-        >>> g = Graph.Full_Bipartite(2, 3)
-        >>> g.is_bipartite()
-        True
-        >>> g.vs["type"]
-        [False, False, True, True, True]
-
-        @param n1: the number of vertices of the first kind.
-        @param n2: the number of vertices of the second kind.
-        @param directed: whether tp generate a directed graph.
-        @param mode: if C{"out"}, then all vertices of the first kind are
-          connected to the others; C{"in"} specifies the opposite direction,
-          C{"all"} creates mutual edges. Ignored for undirected graphs.
-
-        @return: the graph with a binary vertex attribute named C{"type"} that
-          stores the vertex classes.
-        """
-        result, types = cls._Full_Bipartite(n1, n2, directed, mode, *args, **kwds)
-        result.vs["type"] = types
-        return result
-
-    @classmethod
-    def Random_Bipartite(
-        cls, n1, n2, p=None, m=None, directed=False, neimode="all", *args, **kwds
-    ):
-        """Generates a random bipartite graph with the given number of vertices and
-        edges (if m is given), or with the given number of vertices and the given
-        connection probability (if p is given).
-
-        If m is given but p is not, the generated graph will have n1 vertices of
-        type 1, n2 vertices of type 2 and m randomly selected edges between them. If
-        p is given but m is not, the generated graph will have n1 vertices of type 1
-        and n2 vertices of type 2, and each edge will exist between them with
-        probability p.
-
-        @param n1: the number of vertices of type 1.
-        @param n2: the number of vertices of type 2.
-        @param p: the probability of edges. If given, C{m} must be missing.
-        @param m: the number of edges. If given, C{p} must be missing.
-        @param directed: whether to generate a directed graph.
-        @param neimode: if the graph is directed, specifies how the edges will be
-          generated. If it is C{"all"}, edges will be generated in both directions
-          (from type 1 to type 2 and vice versa) independently. If it is C{"out"}
-          edges will always point from type 1 to type 2. If it is C{"in"}, edges
-          will always point from type 2 to type 1. This argument is ignored for
-          undirected graphs.
-        """
-        if p is None:
-            p = -1
-        if m is None:
-            m = -1
-        result, types = cls._Random_Bipartite(
-            n1, n2, p, m, directed, neimode, *args, **kwds
-        )
-        result.vs["type"] = types
-        return result
-
-    @classmethod
-    def GRG(cls, n, radius, torus=False):
-        """Generates a random geometric graph.
-
-        The algorithm drops the vertices randomly on the 2D unit square and
-        connects them if they are closer to each other than the given radius.
-        The coordinates of the vertices are stored in the vertex attributes C{x}
-        and C{y}.
-
-        @param n: The number of vertices in the graph
-        @param radius: The given radius
-        @param torus: This should be C{True} if we want to use a torus instead of a
-          square.
-        """
-        result, xs, ys = cls._GRG(n, radius, torus)
-        result.vs["x"] = xs
-        result.vs["y"] = ys
-        return result
-
-    @classmethod
-    def Incidence(
-        cls,
-        matrix,
-        directed=False,
-        mode="out",
-        multiple=False,
-        weighted=None,
-        *args,
-        **kwds
-    ):
-        """Creates a bipartite graph from an incidence matrix.
-
-        Example:
-
-        >>> g = Graph.Incidence([[0, 1, 1], [1, 1, 0]])
-
-        @param matrix: the incidence matrix.
-        @param directed: whether to create a directed graph.
-        @param mode: defines the direction of edges in the graph. If
-          C{"out"}, then edges go from vertices of the first kind
-          (corresponding to rows of the matrix) to vertices of the
-          second kind (the columns of the matrix). If C{"in"}, the
-          opposite direction is used. C{"all"} creates mutual edges.
-          Ignored for undirected graphs.
-        @param multiple: defines what to do with non-zero entries in the
-          matrix. If C{False}, non-zero entries will create an edge no matter
-          what the value is. If C{True}, non-zero entries are rounded up to
-          the nearest integer and this will be the number of multiple edges
-          created.
-        @param weighted: defines whether to create a weighted graph from the
-          incidence matrix. If it is c{None} then an unweighted graph is created
-          and the multiple argument is used to determine the edges of the graph.
-          If it is a string then for every non-zero matrix entry, an edge is created
-          and the value of the entry is added as an edge attribute named by the
-          weighted argument. If it is C{True} then a weighted graph is created and
-          the name of the edge attribute will be ‘weight’.
-
-        @raise ValueError: if the weighted and multiple are passed together.
-
-        @return: the graph with a binary vertex attribute named C{"type"} that
-          stores the vertex classes.
-        """
-        is_weighted = True if weighted or weighted == "" else False
-        if is_weighted and multiple:
-            raise ValueError("arguments weighted and multiple can not co-exist")
-        result, types = cls._Incidence(matrix, directed, mode, multiple, *args, **kwds)
-        result.vs["type"] = types
-        if is_weighted:
-            weight_attr = "weight" if weighted is True else weighted
-            _, rows, _ = result.get_incidence()
-            num_vertices_of_first_kind = len(rows)
-            for edge in result.es:
-                source, target = edge.tuple
-                if source in rows:
-                    edge[weight_attr] = matrix[source][
-                        target - num_vertices_of_first_kind
-                    ]
-                else:
-                    edge[weight_attr] = matrix[target][
-                        source - num_vertices_of_first_kind
-                    ]
-        return result
-
-    @classmethod
-    def DataFrame(cls, edges, directed=True, vertices=None, use_vids=False):
-        """Generates a graph from one or two dataframes.
-
-        @param edges: pandas DataFrame containing edges and metadata. The first
-          two columns of this DataFrame contain the source and target vertices
-          for each edge. These indicate the vertex *names* rather than IDs
-          unless `use_vids` is True and these are non-negative integers. Further
-          columns may contain edge attributes.
-        @param directed: bool setting whether the graph is directed
-        @param vertices: None (default) or pandas DataFrame containing vertex
-          metadata. The first column of the DataFrame must contain the unique
-          vertex *names*. If `use_vids` is True, the DataFrame's index must
-          contain the vertex IDs as a sequence of intergers from `0` to
-          `len(vertices) - 1`. All other columns will be added as vertex
-          attributes by column name.
-        @use_vids: whether to interpret the first two columns of the `edges`
-          argument as vertex ids (0-based integers) instead of vertex names.
-          If this argument is set to True and the first two columns of `edges`
-          are not integers, an error is thrown.
-
-        @return: the graph
-
-        Vertex names in either the `edges` or `vertices` arguments that are set
-        to NaN (not a number) will be set to the string "NA". That might lead
-        to unexpected behaviour: fill your NaNs with values before calling this
-        function to mitigate.
-        """
-        try:
-            import pandas as pd
-        except ImportError:
-            raise ImportError("You should install pandas in order to use this function")
-        try:
-            import numpy as np
-        except:
-            raise ImportError("You should install numpy in order to use this function")
-
-        if edges.shape[1] < 2:
-            raise ValueError("The 'edges' DataFrame must contain at least two columns")
-        if vertices is not None and vertices.shape[1] < 1:
-            raise ValueError("The 'vertices' DataFrame must contain at least one column")
-
-        if use_vids:
-            if not (str(edges.dtypes[0]).startswith("int") and str(edges.dtypes[1]).startswith("int")):
-                raise TypeError(f"Source and target IDs must be 0-based integers, found types {edges.dtypes.tolist()[:2]}")
-            elif (edges.iloc[:, :2] < 0).any(axis=None):
-                raise ValueError("Source and target IDs must not be negative")
-            if vertices is not None:
-                vertices = vertices.sort_index()
-                if not vertices.index.equals(pd.RangeIndex.from_range(range(vertices.shape[0]))):
-                    if not str(vertices.index.dtype).startswith("int"):
-                        raise TypeError(f"Vertex IDs must be 0-based integers, found type {vertices.index.dtype}")
-                    elif (vertices.index < 0).any(axis=None):
-                        raise ValueError("Vertex IDs must not be negative")
-                    else:
-                        raise ValueError(f"Vertex IDs must be an integer sequence from 0 to {vertices.shape[0] - 1}")
-        else:
-            # Handle if some source and target names in 'edges' are 'NA'
-            if edges.iloc[:, :2].isna().any(axis=None):
-                warn("In the first two columns of 'edges' NA elements were replaced with string \"NA\"")
-                edges = edges.copy()
-                edges.iloc[:, :2].fillna("NA", inplace=True)
-
-            # Bring DataFrame(s) into same format as with 'use_vids=True'
-            if vertices is None:
-                vertices = pd.DataFrame({"name": np.unique(edges.values[:, :2])})
-
-            if vertices.iloc[:, 0].isna().any():
-                warn("In the first column of 'vertices' NA elements were replaced with string \"NA\"")
-                vertices = vertices.copy()
-                vertices.iloc[:, 0].fillna("NA", inplace=True)
-
-            if vertices.iloc[:, 0].duplicated().any():
-                raise ValueError("Vertex names must be unique")
-
-            if vertices.shape[1] > 1 and "name" in vertices.columns[1:]:
-                raise ValueError("Vertex attribute conflict: DataFrame already contains column 'name'")
-
-            vertices = vertices.rename({vertices.columns[0]: "name"}, axis=1).reset_index(drop=True)
-
-            # Map source and target names in 'edges' to IDs
-            vid_map = pd.Series(vertices.index, index=vertices.iloc[:, 0])
-            edges = edges.copy()
-            edges.iloc[:, 0] = edges.iloc[:, 0].map(vid_map)
-            edges.iloc[:, 1] = edges.iloc[:, 1].map(vid_map)
-
-        # Create graph
-        if vertices is None:
-            nv = edges.iloc[:, :2].max().max() + 1
-            g = Graph(n=nv, directed=directed)
-        else:
-            if not edges.iloc[:, :2].isin(vertices.index).all(axis=None):
-                raise ValueError("Some vertices in the edge DataFrame are missing from vertices DataFrame")
-            nv = vertices.shape[0]
-            g = Graph(n=nv, directed=directed)
-            # Add vertex attributes
-            for col in vertices.columns:
-                g.vs[col] = vertices[col].tolist()
-
-        # add edges including optional attributes
-        e_list = list(edges.iloc[:, :2].itertuples(index=False, name=None))
-        e_attr = edges.iloc[:, 2:].to_dict(orient='list') if edges.shape[1] > 2 else None
-        g.add_edges(e_list, e_attr)
-
-        return g
-
-    def get_vertex_dataframe(self):
-        """Export vertices with attributes to pandas.DataFrame
-
-        If you want to use vertex names as index, you can do:
-
-        >>> from string import ascii_letters
-        >>> graph = Graph.GRG(25, 0.4)
-        >>> graph.vs["name"] = ascii_letters[:graph.vcount()]
-        >>> df = graph.get_vertex_dataframe()
-        >>> df.set_index('name', inplace=True)
-
-        @return: a pandas.DataFrame representing vertices and their attributes.
-          The index uses vertex IDs, from 0 to N - 1 where N is the number of
-          vertices.
-        """
-        try:
-            import pandas as pd
-        except ImportError:
-            raise ImportError("You should install pandas in order to use this function")
-
-        df = pd.DataFrame(
-            {attr: self.vs[attr] for attr in self.vertex_attributes()},
-            index=list(range(self.vcount())),
-        )
-        df.index.name = "vertex ID"
-
-        return df
-
-    def get_edge_dataframe(self):
-        """Export edges with attributes to pandas.DataFrame
-
-        If you want to use source and target vertex IDs as index, you can do:
-
-        >>> from string import ascii_letters
-        >>> graph = Graph.GRG(25, 0.4)
-        >>> graph.vs["name"] = ascii_letters[:graph.vcount()]
-        >>> df = graph.get_edge_dataframe()
-        >>> df.set_index(['source', 'target'], inplace=True)
-
-        The index will be a pandas.MultiIndex. You can use the `drop=False`
-        option to keep the `source` and `target` columns.
-
-        If you want to use vertex names in the source and target columns:
-
-        >>> df = graph.get_edge_dataframe()
-        >>> df_vert = graph.get_vertex_dataframe()
-        >>> df['source'].replace(df_vert['name'], inplace=True)
-        >>> df['target'].replace(df_vert['name'], inplace=True)
-        >>> df_vert.set_index('name', inplace=True)  # Optional
-
-        @return: a pandas.DataFrame representing edges and their attributes.
-          The index uses edge IDs, from 0 to M - 1 where M is the number of
-          edges. The first two columns of the dataframe represent the IDs of
-          source and target vertices for each edge. These columns have names
-          "source" and "target". If your edges have attributes with the same
-          names, they will be present in the dataframe, but not in the first
-          two columns.
-        """
-        try:
-            import pandas as pd
-        except ImportError:
-            raise ImportError("You should install pandas in order to use this function")
-
-        df = pd.DataFrame(
-            {attr: self.es[attr] for attr in self.edge_attributes()},
-            index=list(range(self.ecount())),
-        )
-        df.index.name = "edge ID"
-
-        df.insert(0, "source", [e.source for e in self.es], allow_duplicates=True)
-        df.insert(1, "target", [e.target for e in self.es], allow_duplicates=True)
-
-        return df
-
-    def bipartite_projection(
-        self, types="type", multiplicity=True, probe1=-1, which="both"
-    ):
-        """Projects a bipartite graph into two one-mode graphs. Edge directions
-        are ignored while projecting.
-
-        Examples:
-
-        >>> g = Graph.Full_Bipartite(10, 5)
-        >>> g1, g2 = g.bipartite_projection()
-        >>> g1.isomorphic(Graph.Full(10))
-        True
-        >>> g2.isomorphic(Graph.Full(5))
-        True
-
-        @param types: an igraph vector containing the vertex types, or an
-          attribute name. Anything that evalulates to C{False} corresponds to
-          vertices of the first kind, everything else to the second kind.
-        @param multiplicity: if C{True}, then igraph keeps the multiplicity of
-          the edges in the projection in an edge attribute called C{"weight"}.
-          E.g., if there is an A-C-B and an A-D-B triplet in the bipartite
-          graph and there is no other X (apart from X=B and X=D) for which an
-          A-X-B triplet would exist in the bipartite graph, the multiplicity
-          of the A-B edge in the projection will be 2.
-        @param probe1: this argument can be used to specify the order of the
-          projections in the resulting list. If given and non-negative, then
-          it is considered as a vertex ID; the projection containing the
-          vertex will be the first one in the result.
-        @param which: this argument can be used to specify which of the two
-          projections should be returned if only one of them is needed. Passing
-          0 here means that only the first projection is returned, while 1 means
-          that only the second projection is returned. (Note that we use 0 and 1
-          because Python indexing is zero-based). C{False} is equivalent to 0 and
-          C{True} is equivalent to 1. Any other value means that both projections
-          will be returned in a tuple.
-        @return: a tuple containing the two projected one-mode graphs if C{which}
-          is not 1 or 2, or the projected one-mode graph specified by the
-          C{which} argument if its value is 0, 1, C{False} or C{True}.
-        """
-        superclass_meth = super().bipartite_projection
-
-        if which is False:
-            which = 0
-        elif which is True:
-            which = 1
-        if which != 0 and which != 1:
-            which = -1
-
-        if multiplicity:
-            if which == 0:
-                g1, w1 = superclass_meth(types, True, probe1, which)
-                g2, w2 = None, None
-            elif which == 1:
-                g1, w1 = None, None
-                g2, w2 = superclass_meth(types, True, probe1, which)
-            else:
-                g1, g2, w1, w2 = superclass_meth(types, True, probe1, which)
-
-            if g1 is not None:
-                g1.es["weight"] = w1
-                if g2 is not None:
-                    g2.es["weight"] = w2
-                    return g1, g2
-                else:
-                    return g1
-            else:
-                g2.es["weight"] = w2
-                return g2
-        else:
-            return superclass_meth(types, False, probe1, which)
-
-    def bipartite_projection_size(self, types="type", *args, **kwds):
-        """Calculates the number of vertices and edges in the bipartite
-        projections of this graph according to the specified vertex types.
-        This is useful if you have a bipartite graph and you want to estimate
-        the amount of memory you would need to calculate the projections
-        themselves.
-
-        @param types: an igraph vector containing the vertex types, or an
-          attribute name. Anything that evalulates to C{False} corresponds to
-          vertices of the first kind, everything else to the second kind.
-        @return: a 4-tuple containing the number of vertices and edges in the
-          first projection, followed by the number of vertices and edges in the
-          second projection.
-        """
-        return super().bipartite_projection_size(types, *args, **kwds)
-
-    def get_incidence(self, types="type", *args, **kwds):
-        """Returns the incidence matrix of a bipartite graph. The incidence matrix
-        is an M{n} times M{m} matrix, where M{n} and M{m} are the number of
-        vertices in the two vertex classes.
-
-        @param types: an igraph vector containing the vertex types, or an
-          attribute name. Anything that evalulates to C{False} corresponds to
-          vertices of the first kind, everything else to the second kind.
-        @return: the incidence matrix and two lists in a triplet. The first
-          list defines the mapping between row indices of the matrix and the
-          original vertex IDs. The second list is the same for the column
-          indices.
-        """
-        return super().get_incidence(types, *args, **kwds)
-
-    ###########################
-    # DFS (C version will come soon)
-    def dfs(self, vid, mode=OUT):
-        """Conducts a depth first search (DFS) on the graph.
-
-        @param vid: the root vertex ID
-        @param mode: either C{\"in\"} or C{\"out\"} or C{\"all\"}, ignored
-          for undirected graphs.
-        @return: a tuple with the following items:
-           - The vertex IDs visited (in order)
-           - The parent of every vertex in the DFS
-        """
-        nv = self.vcount()
-        added = [False for v in range(nv)]
-        stack = []
-
-        # prepare output
-        vids = []
-        parents = []
-
-        # ok start from vid
-        stack.append((vid, self.neighbors(vid, mode=mode)))
-        vids.append(vid)
-        parents.append(vid)
-        added[vid] = True
-
-        # go down the rabbit hole
-        while stack:
-            vid, neighbors = stack[-1]
-            if neighbors:
-                # Get next neighbor to visit
-                neighbor = neighbors.pop()
-                if not added[neighbor]:
-                    # Add hanging subtree neighbor
-                    stack.append((neighbor, self.neighbors(neighbor, mode=mode)))
-                    vids.append(neighbor)
-                    parents.append(vid)
-                    added[neighbor] = True
-            else:
-                # No neighbor found, end of subtree
-                stack.pop()
-
-        return (vids, parents)
-
->>>>>>> 0c5478c9
     ###########################
     # ctypes support
     @property
@@ -3589,1041 +945,10 @@
     __iter__ = None  # needed for PyPy
     __hash__ = None  # needed for PyPy
 
-<<<<<<< HEAD
 
 ##############################################################
 # I/O format mapping
 Graph._format_mapping = _format_mapping
-=======
-    def __plot__(self, context, bbox, palette, *args, **kwds):
-        """Plots the graph to the given Cairo context in the given bounding box
-
-        The visual style of vertices and edges can be modified at three
-        places in the following order of precedence (lower indices override
-        higher indices):
-
-          1. Keyword arguments of this function (or of L{plot()} which is
-             passed intact to C{Graph.__plot__()}.
-
-          2. Vertex or edge attributes, specified later in the list of
-             keyword arguments.
-
-          3. igraph-wide plotting defaults (see
-             L{igraph.config.Configuration})
-
-          4. Built-in defaults.
-
-        E.g., if the C{vertex_size} keyword attribute is not present,
-        but there exists a vertex attribute named C{size}, the sizes of
-        the vertices will be specified by that attribute.
-
-        Besides the usual self-explanatory plotting parameters (C{context},
-        C{bbox}, C{palette}), it accepts the following keyword arguments:
-
-          - C{autocurve}: whether to use curves instead of straight lines for
-            multiple edges on the graph plot. This argument may be C{True}
-            or C{False}; when omitted, C{True} is assumed for graphs with
-            less than 10.000 edges and C{False} otherwise.
-
-          - C{drawer_factory}: a subclass of L{AbstractCairoGraphDrawer}
-            which will be used to draw the graph. You may also provide
-            a function here which takes two arguments: the Cairo context
-            to draw on and a bounding box (an instance of L{BoundingBox}).
-            If this keyword argument is missing, igraph will use the
-            default graph drawer which should be suitable for most purposes.
-            It is safe to omit this keyword argument unless you need to use
-            a specific graph drawer.
-
-          - C{keep_aspect_ratio}: whether to keep the aspect ratio of the layout
-            that igraph calculates to place the nodes. C{True} means that the
-            layout will be scaled proportionally to fit into the bounding box
-            where the graph is to be drawn but the aspect ratio will be kept
-            the same (potentially leaving empty space next to, below or above
-            the graph). C{False} means that the layout will be scaled independently
-            along the X and Y axis in order to fill the entire bounding box.
-            The default is C{False}.
-
-          - C{layout}: the layout to be used. If not an instance of
-            L{Layout}, it will be passed to L{layout} to calculate
-            the layout. Note that if you want a deterministic layout that
-            does not change with every plot, you must either use a
-            deterministic layout function (like L{layout_circle}) or
-            calculate the layout in advance and pass a L{Layout} object here.
-
-          - C{margin}: the top, right, bottom, left margins as a 4-tuple.
-            If it has less than 4 elements or is a single float, the elements
-            will be re-used until the length is at least 4.
-
-          - C{mark_groups}: whether to highlight some of the vertex groups by
-            colored polygons. This argument can be one of the following:
-
-              - C{False}: no groups will be highlighted
-
-              - C{True}: only valid if the object plotted is a
-                L{VertexClustering} or L{VertexCover}. The vertex groups in the
-                clutering or cover will be highlighted such that the i-th
-                group will be colored by the i-th color from the current
-                palette. If used when plotting a graph, it will throw an error.
-
-              - A dict mapping tuples of vertex indices to color names.
-                The given vertex groups will be highlighted by the given
-                colors.
-
-              - A list containing pairs or an iterable yielding pairs, where
-                the first element of each pair is a list of vertex indices and
-                the second element is a color.
-
-              - A L{VertexClustering} or L{VertexCover} instance. The vertex
-                groups in the clustering or cover will be highlighted such that
-                the i-th group will be colored by the i-th color from the
-                current palette.
-
-            In place of lists of vertex indices, you may also use L{VertexSeq}
-            instances.
-
-            In place of color names, you may also use color indices into the
-            current palette. C{None} as a color name will mean that the
-            corresponding group is ignored.
-
-          - C{vertex_size}: size of the vertices. The corresponding vertex
-            attribute is called C{size}. The default is 10. Vertex sizes
-            are measured in the unit of the Cairo context on which igraph
-            is drawing.
-
-          - C{vertex_color}: color of the vertices. The corresponding vertex
-            attribute is C{color}, the default is red.  Colors can be
-            specified either by common X11 color names (see the source
-            code of L{igraph.drawing.colors} for a list of known colors), by
-            3-tuples of floats (ranging between 0 and 255 for the R, G and
-            B components), by CSS-style string specifications (C{#rrggbb})
-            or by integer color indices of the specified palette.
-
-          - C{vertex_frame_color}: color of the frame (i.e. stroke) of the
-            vertices. The corresponding vertex attribute is C{frame_color},
-            the default is black. See C{vertex_color} for the possible ways
-            of specifying a color.
-
-          - C{vertex_frame_width}: the width of the frame (i.e. stroke) of the
-            vertices. The corresponding vertex attribute is C{frame_width}.
-            The default is 1. Vertex frame widths are measured in the unit of the
-            Cairo context on which igraph is drawing.
-
-          - C{vertex_shape}: shape of the vertices. Alternatively it can
-            be specified by the C{shape} vertex attribute. Possibilities
-            are: C{square}, {circle}, {triangle}, {triangle-down} or
-            C{hidden}. See the source code of L{igraph.drawing} for a
-            list of alternative shape names that are also accepted and
-            mapped to these.
-
-          - C{vertex_label}: labels drawn next to the vertices.
-            The corresponding vertex attribute is C{label}.
-
-          - C{vertex_label_dist}: distance of the midpoint of the vertex
-            label from the center of the corresponding vertex.
-            The corresponding vertex attribute is C{label_dist}.
-
-          - C{vertex_label_color}: color of the label. Corresponding
-            vertex attribute: C{label_color}. See C{vertex_color} for
-            color specification syntax.
-
-          - C{vertex_label_size}: font size of the label, specified
-            in the unit of the Cairo context on which we are drawing.
-            Corresponding vertex attribute: C{label_size}.
-
-          - C{vertex_label_angle}: the direction of the line connecting
-            the midpoint of the vertex with the midpoint of the label.
-            This can be used to position the labels relative to the
-            vertices themselves in conjunction with C{vertex_label_dist}.
-            Corresponding vertex attribute: C{label_angle}. The
-            default is C{-math.pi/2}.
-
-          - C{vertex_order}: drawing order of the vertices. This must be
-            a list or tuple containing vertex indices; vertices are then
-            drawn according to this order.
-
-          - C{vertex_order_by}: an alternative way to specify the drawing
-            order of the vertices; this attribute is interpreted as the name
-            of a vertex attribute, and vertices are drawn such that those
-            with a smaller attribute value are drawn first. You may also
-            reverse the order by passing a tuple here; the first element of
-            the tuple should be the name of the attribute, the second element
-            specifies whether the order is reversed (C{True}, C{False},
-            C{"asc"} and C{"desc"} are accepted values).
-
-          - C{edge_color}: color of the edges. The corresponding edge
-            attribute is C{color}, the default is red. See C{vertex_color}
-            for color specification syntax.
-
-          - C{edge_curved}: whether the edges should be curved. Positive
-            numbers correspond to edges curved in a counter-clockwise
-            direction, negative numbers correspond to edges curved in a
-            clockwise direction. Zero represents straight edges. C{True}
-            is interpreted as 0.5, C{False} is interpreted as 0. The
-            default is 0 which makes all the edges straight.
-
-          - C{edge_width}: width of the edges in the default unit of the
-            Cairo context on which we are drawing. The corresponding
-            edge attribute is C{width}, the default is 1.
-
-          - C{edge_arrow_size}: arrow size of the edges. The
-            corresponding edge attribute is C{arrow_size}, the default
-            is 1.
-
-          - C{edge_arrow_width}: width of the arrowhead on the edge. The
-            corresponding edge attribute is C{arrow_width}, the default
-            is 1.
-
-          - C{edge_order}: drawing order of the edges. This must be
-            a list or tuple containing edge indices; edges are then
-            drawn according to this order.
-
-          - C{edge_order_by}: an alternative way to specify the drawing
-            order of the edges; this attribute is interpreted as the name
-            of an edge attribute, and edges are drawn such that those
-            with a smaller attribute value are drawn first. You may also
-            reverse the order by passing a tuple here; the first element of
-            the tuple should be the name of the attribute, the second element
-            specifies whether the order is reversed (C{True}, C{False},
-            C{"asc"} and C{"desc"} are accepted values).
-        """
-        drawer_factory = kwds.get("drawer_factory", DefaultGraphDrawer)
-        if "drawer_factory" in kwds:
-            del kwds["drawer_factory"]
-        drawer = drawer_factory(context, bbox)
-        drawer.draw(self, palette, *args, **kwds)
-
-    def __str__(self):
-        """Returns a string representation of the graph.
-
-        Behind the scenes, this method constructs a L{GraphSummary}
-        instance and invokes its C{__str__} method with a verbosity of 1
-        and attribute printing turned off.
-
-        See the documentation of L{GraphSummary} for more details about the
-        output.
-        """
-        params = dict(
-            verbosity=1,
-            width=78,
-            print_graph_attributes=False,
-            print_vertex_attributes=False,
-            print_edge_attributes=False,
-        )
-        return self.summary(**params)
-
-    def summary(self, verbosity=0, width=None, *args, **kwds):
-        """Returns the summary of the graph.
-
-        The output of this method is similar to the output of the
-        C{__str__} method. If I{verbosity} is zero, only the header line
-        is returned (see C{__str__} for more details), otherwise the
-        header line and the edge list is printed.
-
-        Behind the scenes, this method constructs a L{GraphSummary}
-        object and invokes its C{__str__} method.
-
-        @param verbosity: if zero, only the header line is returned
-          (see C{__str__} for more details), otherwise the header line
-          and the full edge list is printed.
-        @param width: the number of characters to use in one line.
-          If C{None}, no limit will be enforced on the line lengths.
-        @return: the summary of the graph.
-        """
-        return str(GraphSummary(self, verbosity, width, *args, **kwds))
-
-    def disjoint_union(self, other):
-        """Creates the disjoint union of two (or more) graphs.
-
-        @param other: graph or list of graphs to be united with the current one.
-        @return: the disjoint union graph
-        """
-        if isinstance(other, GraphBase):
-            other = [other]
-        return disjoint_union([self] + other)
-
-    def union(self, other, byname="auto"):
-        """Creates the union of two (or more) graphs.
-
-        @param other: graph or list of graphs to be united with the current one.
-        @param byname: whether to use vertex names instead of ids. See
-          L{igraph.union} for details.
-        @return: the union graph
-        """
-        if isinstance(other, GraphBase):
-            other = [other]
-        return union([self] + other, byname=byname)
-
-    def intersection(self, other, byname="auto"):
-        """Creates the intersection of two (or more) graphs.
-
-        @param other: graph or list of graphs to be intersected with
-          the current one.
-        @param byname: whether to use vertex names instead of ids. See
-          L{igraph.intersection} for details.
-        @return: the intersection graph
-        """
-        if isinstance(other, GraphBase):
-            other = [other]
-        return intersection([self] + other, byname=byname)
-
-    _format_mapping = {
-        "ncol": ("Read_Ncol", "write_ncol"),
-        "lgl": ("Read_Lgl", "write_lgl"),
-        "graphdb": ("Read_GraphDB", None),
-        "graphmlz": ("Read_GraphMLz", "write_graphmlz"),
-        "graphml": ("Read_GraphML", "write_graphml"),
-        "gml": ("Read_GML", "write_gml"),
-        "dot": (None, "write_dot"),
-        "graphviz": (None, "write_dot"),
-        "net": ("Read_Pajek", "write_pajek"),
-        "pajek": ("Read_Pajek", "write_pajek"),
-        "dimacs": ("Read_DIMACS", "write_dimacs"),
-        "adjacency": ("Read_Adjacency", "write_adjacency"),
-        "adj": ("Read_Adjacency", "write_adjacency"),
-        "edgelist": ("Read_Edgelist", "write_edgelist"),
-        "edge": ("Read_Edgelist", "write_edgelist"),
-        "edges": ("Read_Edgelist", "write_edgelist"),
-        "pickle": ("Read_Pickle", "write_pickle"),
-        "picklez": ("Read_Picklez", "write_picklez"),
-        "svg": (None, "write_svg"),
-        "gw": (None, "write_leda"),
-        "leda": (None, "write_leda"),
-        "lgr": (None, "write_leda"),
-        "dl": ("Read_DL", None),
-    }
-
-    _layout_mapping = {
-        "auto": "layout_auto",
-        "automatic": "layout_auto",
-        "bipartite": "layout_bipartite",
-        "circle": "layout_circle",
-        "circular": "layout_circle",
-        "davidson_harel": "layout_davidson_harel",
-        "dh": "layout_davidson_harel",
-        "drl": "layout_drl",
-        "fr": "layout_fruchterman_reingold",
-        "fruchterman_reingold": "layout_fruchterman_reingold",
-        "graphopt": "layout_graphopt",
-        "grid": "layout_grid",
-        "kk": "layout_kamada_kawai",
-        "kamada_kawai": "layout_kamada_kawai",
-        "lgl": "layout_lgl",
-        "large": "layout_lgl",
-        "large_graph": "layout_lgl",
-        "mds": "layout_mds",
-        "random": "layout_random",
-        "rt": "layout_reingold_tilford",
-        "tree": "layout_reingold_tilford",
-        "reingold_tilford": "layout_reingold_tilford",
-        "rt_circular": "layout_reingold_tilford_circular",
-        "reingold_tilford_circular": "layout_reingold_tilford_circular",
-        "sphere": "layout_sphere",
-        "spherical": "layout_sphere",
-        "star": "layout_star",
-        "sugiyama": "layout_sugiyama",
-    }
-
-    # After adjusting something here, don't forget to update the docstring
-    # of Graph.layout if necessary!
-
-
-##############################################################
-
-
-class VertexSeq(_VertexSeq):
-    """Class representing a sequence of vertices in the graph.
-
-    This class is most easily accessed by the C{vs} field of the
-    L{Graph} object, which returns an ordered sequence of all vertices in
-    the graph. The vertex sequence can be refined by invoking the
-    L{VertexSeq.select()} method. L{VertexSeq.select()} can also be
-    accessed by simply calling the L{VertexSeq} object.
-
-    An alternative way to create a vertex sequence referring to a given
-    graph is to use the constructor directly:
-
-      >>> g = Graph.Full(3)
-      >>> vs = VertexSeq(g)
-      >>> restricted_vs = VertexSeq(g, [0, 1])
-
-    The individual vertices can be accessed by indexing the vertex sequence
-    object. It can be used as an iterable as well, or even in a list
-    comprehension:
-
-      >>> g=Graph.Full(3)
-      >>> for v in g.vs:
-      ...   v["value"] = v.index ** 2
-      ...
-      >>> [v["value"] ** 0.5 for v in g.vs]
-      [0.0, 1.0, 2.0]
-
-    The vertex set can also be used as a dictionary where the keys are the
-    attribute names. The values corresponding to the keys are the values
-    of the given attribute for every vertex selected by the sequence.
-
-      >>> g=Graph.Full(3)
-      >>> for idx, v in enumerate(g.vs):
-      ...   v["weight"] = idx*(idx+1)
-      ...
-      >>> g.vs["weight"]
-      [0, 2, 6]
-      >>> g.vs.select(1,2)["weight"] = [10, 20]
-      >>> g.vs["weight"]
-      [0, 10, 20]
-
-    If you specify a sequence that is shorter than the number of vertices in
-    the VertexSeq, the sequence is reused:
-
-      >>> g = Graph.Tree(7, 2)
-      >>> g.vs["color"] = ["red", "green"]
-      >>> g.vs["color"]
-      ['red', 'green', 'red', 'green', 'red', 'green', 'red']
-
-    You can even pass a single string or integer, it will be considered as a
-    sequence of length 1:
-
-      >>> g.vs["color"] = "red"
-      >>> g.vs["color"]
-      ['red', 'red', 'red', 'red', 'red', 'red', 'red']
-
-    Some methods of the vertex sequences are simply proxy methods to the
-    corresponding methods in the L{Graph} object. One such example is
-    C{VertexSeq.degree()}:
-
-      >>> g=Graph.Tree(7, 2)
-      >>> g.vs.degree()
-      [2, 3, 3, 1, 1, 1, 1]
-      >>> g.vs.degree() == g.degree()
-      True
-    """
-
-    def attributes(self):
-        """Returns the list of all the vertex attributes in the graph
-        associated to this vertex sequence."""
-        return self.graph.vertex_attributes()
-
-    def find(self, *args, **kwds):
-        """Returns the first vertex of the vertex sequence that matches some
-        criteria.
-
-        The selection criteria are equal to the ones allowed by L{VertexSeq.select}.
-        See L{VertexSeq.select} for more details.
-
-        For instance, to find the first vertex with name C{foo} in graph C{g}:
-
-            >>> g.vs.find(name="foo")            #doctest:+SKIP
-
-        To find an arbitrary isolated vertex:
-
-            >>> g.vs.find(_degree=0)             #doctest:+SKIP
-        """
-        # Shortcut: if "name" is in kwds, there are no positional arguments,
-        # and the specified name is a string, we try that first because that
-        # attribute is indexed. Note that we cannot do this if name is an
-        # integer, because it would then translate to g.vs.select(name), which
-        # searches by _index_ if the argument is an integer
-        if not args:
-            if "name" in kwds:
-                name = kwds.pop("name")
-            elif "name_eq" in kwds:
-                name = kwds.pop("name_eq")
-            else:
-                name = None
-
-            if name is not None:
-                if isinstance(name, str):
-                    args = [name]
-                else:
-                    # put back what we popped
-                    kwds["name"] = name
-
-        if args:
-            # Selecting first based on positional arguments, then checking
-            # the criteria specified by the (remaining) keyword arguments
-            vertex = _VertexSeq.find(self, *args)
-            if not kwds:
-                return vertex
-            vs = self.graph.vs.select(vertex.index)
-        else:
-            vs = self
-
-        # Selecting based on keyword arguments
-        vs = vs.select(**kwds)
-        if vs:
-            return vs[0]
-        raise ValueError("no such vertex")
-
-    def select(self, *args, **kwds):
-        """Selects a subset of the vertex sequence based on some criteria
-
-        The selection criteria can be specified by the positional and the keyword
-        arguments. Positional arguments are always processed before keyword
-        arguments.
-
-          - If the first positional argument is C{None}, an empty sequence is
-            returned.
-
-          - If the first positional argument is a callable object, the object
-            will be called for every vertex in the sequence. If it returns
-            C{True}, the vertex will be included, otherwise it will
-            be excluded.
-
-          - If the first positional argument is an iterable, it must return
-            integers and they will be considered as indices of the current
-            vertex set (NOT the whole vertex set of the graph -- the
-            difference matters when one filters a vertex set that has
-            already been filtered by a previous invocation of
-            L{VertexSeq.select()}. In this case, the indices do not refer
-            directly to the vertices of the graph but to the elements of
-            the filtered vertex sequence.
-
-          - If the first positional argument is an integer, all remaining
-            arguments are expected to be integers. They are considered as
-            indices of the current vertex set again.
-
-        Keyword arguments can be used to filter the vertices based on their
-        attributes. The name of the keyword specifies the name of the attribute
-        and the filtering operator, they should be concatenated by an
-        underscore (C{_}) character. Attribute names can also contain
-        underscores, but operator names don't, so the operator is always the
-        largest trailing substring of the keyword name that does not contain
-        an underscore. Possible operators are:
-
-          - C{eq}: equal to
-
-          - C{ne}: not equal to
-
-          - C{lt}: less than
-
-          - C{gt}: greater than
-
-          - C{le}: less than or equal to
-
-          - C{ge}: greater than or equal to
-
-          - C{in}: checks if the value of an attribute is in a given list
-
-          - C{notin}: checks if the value of an attribute is not in a given
-            list
-
-        For instance, if you want to filter vertices with a numeric C{age}
-        property larger than 200, you have to write:
-
-          >>> g.vs.select(age_gt=200)                   #doctest: +SKIP
-
-        Similarly, to filter vertices whose C{type} is in a list of predefined
-        types:
-
-          >>> list_of_types = ["HR", "Finance", "Management"]
-          >>> g.vs.select(type_in=list_of_types)        #doctest: +SKIP
-
-        If the operator is omitted, it defaults to C{eq}. For instance, the
-        following selector selects vertices whose C{cluster} property equals
-        to 2:
-
-          >>> g.vs.select(cluster=2)                    #doctest: +SKIP
-
-        In the case of an unknown operator, it is assumed that the
-        recognized operator is part of the attribute name and the actual
-        operator is C{eq}.
-
-        Attribute names inferred from keyword arguments are treated specially
-        if they start with an underscore (C{_}). These are not real attributes
-        but refer to specific properties of the vertices, e.g., its degree.
-        The rule is as follows: if an attribute name starts with an underscore,
-        the rest of the name is interpreted as a method of the L{Graph} object.
-        This method is called with the vertex sequence as its first argument
-        (all others left at default values) and vertices are filtered
-        according to the value returned by the method. For instance, if you
-        want to exclude isolated vertices:
-
-          >>> g = Graph.Famous("zachary")
-          >>> non_isolated = g.vs.select(_degree_gt=0)
-
-        For properties that take a long time to be computed (e.g., betweenness
-        centrality for large graphs), it is advised to calculate the values
-        in advance and store it in a graph attribute. The same applies when
-        you are selecting based on the same property more than once in the
-        same C{select()} call to avoid calculating it twice unnecessarily.
-        For instance, the following would calculate betweenness centralities
-        twice:
-
-          >>> edges = g.vs.select(_betweenness_gt=10, _betweenness_lt=30)
-
-        It is advised to use this instead:
-
-          >>> g.vs["bs"] = g.betweenness()
-          >>> edges = g.vs.select(bs_gt=10, bs_lt=30)
-
-        @return: the new, filtered vertex sequence"""
-        vs = _VertexSeq.select(self, *args)
-
-        operators = {
-            "lt": operator.lt,
-            "gt": operator.gt,
-            "le": operator.le,
-            "ge": operator.ge,
-            "eq": operator.eq,
-            "ne": operator.ne,
-            "in": lambda a, b: a in b,
-            "notin": lambda a, b: a not in b,
-        }
-        for keyword, value in kwds.items():
-            if "_" not in keyword or keyword.rindex("_") == 0:
-                keyword += "_eq"
-            attr, _, op = keyword.rpartition("_")
-            try:
-                func = operators[op]
-            except KeyError:
-                # No such operator, assume that it's part of the attribute name
-                attr, op, func = keyword, "eq", operators["eq"]
-
-            if attr[0] == "_":
-                # Method call, not an attribute
-                values = getattr(vs.graph, attr[1:])(vs)
-            else:
-                values = vs[attr]
-            filtered_idxs = [i for i, v in enumerate(values) if func(v, value)]
-            vs = vs.select(filtered_idxs)
-
-        return vs
-
-    def __call__(self, *args, **kwds):
-        """Shorthand notation to select()
-
-        This method simply passes all its arguments to L{VertexSeq.select()}.
-        """
-        return self.select(*args, **kwds)
-
-
-##############################################################
-
-
-class EdgeSeq(_EdgeSeq):
-    """Class representing a sequence of edges in the graph.
-
-    This class is most easily accessed by the C{es} field of the
-    L{Graph} object, which returns an ordered sequence of all edges in
-    the graph. The edge sequence can be refined by invoking the
-    L{EdgeSeq.select()} method. L{EdgeSeq.select()} can also be
-    accessed by simply calling the L{EdgeSeq} object.
-
-    An alternative way to create an edge sequence referring to a given
-    graph is to use the constructor directly:
-
-      >>> g = Graph.Full(3)
-      >>> es = EdgeSeq(g)
-      >>> restricted_es = EdgeSeq(g, [0, 1])
-
-    The individual edges can be accessed by indexing the edge sequence
-    object. It can be used as an iterable as well, or even in a list
-    comprehension:
-
-      >>> g=Graph.Full(3)
-      >>> for e in g.es:
-      ...   print(e.tuple)
-      ...
-      (0, 1)
-      (0, 2)
-      (1, 2)
-      >>> [max(e.tuple) for e in g.es]
-      [1, 2, 2]
-
-    The edge sequence can also be used as a dictionary where the keys are the
-    attribute names. The values corresponding to the keys are the values
-    of the given attribute of every edge in the graph:
-
-      >>> g=Graph.Full(3)
-      >>> for idx, e in enumerate(g.es):
-      ...   e["weight"] = idx*(idx+1)
-      ...
-      >>> g.es["weight"]
-      [0, 2, 6]
-      >>> g.es["weight"] = range(3)
-      >>> g.es["weight"]
-      [0, 1, 2]
-
-    If you specify a sequence that is shorter than the number of edges in
-    the EdgeSeq, the sequence is reused:
-
-      >>> g = Graph.Tree(7, 2)
-      >>> g.es["color"] = ["red", "green"]
-      >>> g.es["color"]
-      ['red', 'green', 'red', 'green', 'red', 'green']
-
-    You can even pass a single string or integer, it will be considered as a
-    sequence of length 1:
-
-      >>> g.es["color"] = "red"
-      >>> g.es["color"]
-      ['red', 'red', 'red', 'red', 'red', 'red']
-
-    Some methods of the edge sequences are simply proxy methods to the
-    corresponding methods in the L{Graph} object. One such example is
-    C{EdgeSeq.is_multiple()}:
-
-      >>> g=Graph(3, [(0,1), (1,0), (1,2)])
-      >>> g.es.is_multiple()
-      [False, True, False]
-      >>> g.es.is_multiple() == g.is_multiple()
-      True
-    """
-
-    def attributes(self):
-        """Returns the list of all the edge attributes in the graph
-        associated to this edge sequence."""
-        return self.graph.edge_attributes()
-
-    def find(self, *args, **kwds):
-        """Returns the first edge of the edge sequence that matches some
-        criteria.
-
-        The selection criteria are equal to the ones allowed by L{VertexSeq.select}.
-        See L{VertexSeq.select} for more details.
-
-        For instance, to find the first edge with weight larger than 5 in graph C{g}:
-
-            >>> g.es.find(weight_gt=5)           #doctest:+SKIP
-        """
-        if args:
-            # Selecting first based on positional arguments, then checking
-            # the criteria specified by the keyword arguments
-            edge = _EdgeSeq.find(self, *args)
-            if not kwds:
-                return edge
-            es = self.graph.es.select(edge.index)
-        else:
-            es = self
-
-        # Selecting based on positional arguments
-        es = es.select(**kwds)
-        if es:
-            return es[0]
-        raise ValueError("no such edge")
-
-    def select(self, *args, **kwds):
-        """Selects a subset of the edge sequence based on some criteria
-
-        The selection criteria can be specified by the positional and the
-        keyword arguments. Positional arguments are always processed before
-        keyword arguments.
-
-          - If the first positional argument is C{None}, an empty sequence is
-            returned.
-
-          - If the first positional argument is a callable object, the object
-            will be called for every edge in the sequence. If it returns
-            C{True}, the edge will be included, otherwise it will
-            be excluded.
-
-          - If the first positional argument is an iterable, it must return
-            integers and they will be considered as indices of the current
-            edge set (NOT the whole edge set of the graph -- the
-            difference matters when one filters an edge set that has
-            already been filtered by a previous invocation of
-            L{EdgeSeq.select()}. In this case, the indices do not refer
-            directly to the edges of the graph but to the elements of
-            the filtered edge sequence.
-
-          - If the first positional argument is an integer, all remaining
-            arguments are expected to be integers. They are considered as
-            indices of the current edge set again.
-
-        Keyword arguments can be used to filter the edges based on their
-        attributes and properties. The name of the keyword specifies the name
-        of the attribute and the filtering operator, they should be
-        concatenated by an underscore (C{_}) character. Attribute names can
-        also contain underscores, but operator names don't, so the operator is
-        always the largest trailing substring of the keyword name that does not
-        contain an underscore. Possible operators are:
-
-          - C{eq}: equal to
-
-          - C{ne}: not equal to
-
-          - C{lt}: less than
-
-          - C{gt}: greater than
-
-          - C{le}: less than or equal to
-
-          - C{ge}: greater than or equal to
-
-          - C{in}: checks if the value of an attribute is in a given list
-
-          - C{notin}: checks if the value of an attribute is not in a given
-            list
-
-        For instance, if you want to filter edges with a numeric C{weight}
-        property larger than 50, you have to write:
-
-          >>> g.es.select(weight_gt=50)            #doctest: +SKIP
-
-        Similarly, to filter edges whose C{type} is in a list of predefined
-        types:
-
-          >>> list_of_types = ["inhibitory", "excitatory"]
-          >>> g.es.select(type_in=list_of_types)   #doctest: +SKIP
-
-        If the operator is omitted, it defaults to C{eq}. For instance, the
-        following selector selects edges whose C{type} property is
-        C{intracluster}:
-
-          >>> g.es.select(type="intracluster")     #doctest: +SKIP
-
-        In the case of an unknown operator, it is assumed that the
-        recognized operator is part of the attribute name and the actual
-        operator is C{eq}.
-
-        Keyword arguments are treated specially if they start with an
-        underscore (C{_}). These are not real attributes but refer to specific
-        properties of the edges, e.g., their centrality.  The rules are as
-        follows:
-
-          1. C{_source} or {_from} means the source vertex of an edge. For
-             undirected graphs, only the C{eq} operator is supported and it
-             is treated as {_incident} (since undirected graphs have no notion
-             of edge directionality).
-
-          2. C{_target} or {_to} means the target vertex of an edge. For
-             undirected graphs, only the C{eq} operator is supported and it
-             is treated as {_incident} (since undirected graphs have no notion
-             of edge directionality).
-
-          3. C{_within} ignores the operator and checks whether both endpoints
-             of the edge lie within a specified set.
-
-          4. C{_between} ignores the operator and checks whether I{one}
-             endpoint of the edge lies within a specified set and the I{other}
-             endpoint lies within another specified set. The two sets must be
-             given as a tuple.
-
-          5. C{_incident} ignores the operator and checks whether the edge is
-             incident on a specific vertex or a set of vertices.
-
-          6. Otherwise, the rest of the name is interpreted as a method of the
-             L{Graph} object. This method is called with the edge sequence as
-             its first argument (all others left at default values) and edges
-             are filtered according to the value returned by the method.
-
-        For instance, if you want to exclude edges with a betweenness
-        centrality less than 2:
-
-          >>> g = Graph.Famous("zachary")
-          >>> excl = g.es.select(_edge_betweenness_ge = 2)
-
-        To select edges originating from vertices 2 and 4:
-
-          >>> edges = g.es.select(_source_in = [2, 4])
-
-        To select edges lying entirely within the subgraph spanned by vertices
-        2, 3, 4 and 7:
-
-          >>> edges = g.es.select(_within = [2, 3, 4, 7])
-
-        To select edges with one endpoint in the vertex set containing vertices
-        2, 3, 4 and 7 and the other endpoint in the vertex set containing
-        vertices 8 and 9:
-
-          >>> edges = g.es.select(_between = ([2, 3, 4, 7], [8, 9]))
-
-        For properties that take a long time to be computed (e.g., betweenness
-        centrality for large graphs), it is advised to calculate the values
-        in advance and store it in a graph attribute. The same applies when
-        you are selecting based on the same property more than once in the
-        same C{select()} call to avoid calculating it twice unnecessarily.
-        For instance, the following would calculate betweenness centralities
-        twice:
-
-          >>> edges = g.es.select(_edge_betweenness_gt=10,       # doctest:+SKIP
-          ...                     _edge_betweenness_lt=30)
-
-        It is advised to use this instead:
-
-          >>> g.es["bs"] = g.edge_betweenness()
-          >>> edges = g.es.select(bs_gt=10, bs_lt=30)
-
-        @return: the new, filtered edge sequence
-        """
-        es = _EdgeSeq.select(self, *args)
-        is_directed = self.graph.is_directed()
-
-        def _ensure_set(value):
-            if isinstance(value, VertexSeq):
-                value = set(v.index for v in value)
-            elif not isinstance(value, (set, frozenset)):
-                value = set(value)
-            return value
-
-        operators = {
-            "lt": operator.lt,
-            "gt": operator.gt,
-            "le": operator.le,
-            "ge": operator.ge,
-            "eq": operator.eq,
-            "ne": operator.ne,
-            "in": lambda a, b: a in b,
-            "notin": lambda a, b: a not in b,
-        }
-
-        # TODO(ntamas): some keyword arguments should be prioritized over
-        # others; for instance, we have optimized code paths for _source and
-        # _target in directed and undirected graphs if es.is_all() is True;
-        # these should be executed first. This matters only if there are
-        # multiple keyword arguments and es.is_all() is True.
-
-        for keyword, value in kwds.items():
-            if "_" not in keyword or keyword.rindex("_") == 0:
-                keyword += "_eq"
-            pos = keyword.rindex("_")
-            attr, op = keyword[0:pos], keyword[pos + 1 :]
-            try:
-                func = operators[op]
-            except KeyError:
-                # No such operator, assume that it's part of the attribute name
-                attr, op, func = keyword, "eq", operators["eq"]
-
-            if attr[0] == "_":
-                if attr in ("_source", "_from", "_target", "_to") and not is_directed:
-                    if op not in ("eq", "in"):
-                        raise RuntimeError("unsupported for undirected graphs")
-
-                    # translate to _incident to avoid confusion
-                    attr = "_incident"
-                    if func == operators["eq"]:
-                        if hasattr(value, "__iter__") and not isinstance(value, str):
-                            value = set(value)
-                        else:
-                            value = set([value])
-
-                if attr in ("_source", "_from"):
-                    if es.is_all() and op == "eq":
-                        # shortcut here: use .incident() as it is much faster
-                        filtered_idxs = sorted(es.graph.incident(value, mode="out"))
-                        func = None
-                        # TODO(ntamas): there are more possibilities; we could
-                        # optimize "ne", "in" and "notin" in similar ways
-                    else:
-                        values = [e.source for e in es]
-                        if op == "in" or op == "notin":
-                            value = _ensure_set(value)
-
-                elif attr in ("_target", "_to"):
-                    if es.is_all() and op == "eq":
-                        # shortcut here: use .incident() as it is much faster
-                        filtered_idxs = sorted(es.graph.incident(value, mode="in"))
-                        func = None
-                        # TODO(ntamas): there are more possibilities; we could
-                        # optimize "ne", "in" and "notin" in similar ways
-                    else:
-                        values = [e.target for e in es]
-                        if op == "in" or op == "notin":
-                            value = _ensure_set(value)
-
-                elif attr == "_incident":
-                    func = None  # ignoring function, filtering here
-                    value = _ensure_set(value)
-
-                    # Fetch all the edges that are incident on at least one of
-                    # the vertices specified
-                    candidates = set()
-                    for v in value:
-                        candidates.update(es.graph.incident(v))
-
-                    if not es.is_all():
-                        # Find those that are in the current edge sequence
-                        filtered_idxs = [
-                            i for i, e in enumerate(es) if e.index in candidates
-                        ]
-                    else:
-                        # We are done, the filtered indexes are in the candidates set
-                        filtered_idxs = sorted(candidates)
-
-                elif attr == "_within":
-                    func = None  # ignoring function, filtering here
-                    value = _ensure_set(value)
-
-                    # Fetch all the edges that are incident on at least one of
-                    # the vertices specified
-                    candidates = set()
-                    for v in value:
-                        candidates.update(es.graph.incident(v))
-
-                    if not es.is_all():
-                        # Find those where both endpoints are OK
-                        filtered_idxs = [
-                            i
-                            for i, e in enumerate(es)
-                            if e.index in candidates
-                            and e.source in value
-                            and e.target in value
-                        ]
-                    else:
-                        # Optimized version when the edge sequence contains all
-                        # the edges exactly once in increasing order of edge IDs
-                        filtered_idxs = [
-                            i
-                            for i in candidates
-                            if es[i].source in value and es[i].target in value
-                        ]
-
-                elif attr == "_between":
-                    if len(value) != 2:
-                        raise ValueError(
-                            "_between selector requires two vertex ID lists"
-                        )
-                    func = None  # ignoring function, filtering here
-                    set1 = _ensure_set(value[0])
-                    set2 = _ensure_set(value[1])
-
-                    # Fetch all the edges that are incident on at least one of
-                    # the vertices specified
-                    candidates = set()
-                    for v in set1:
-                        candidates.update(es.graph.incident(v))
-                    for v in set2:
-                        candidates.update(es.graph.incident(v))
-
-                    if not es.is_all():
-                        # Find those where both endpoints are OK
-                        filtered_idxs = [
-                            i
-                            for i, e in enumerate(es)
-                            if (e.source in set1 and e.target in set2)
-                            or (e.target in set1 and e.source in set2)
-                        ]
-                    else:
-                        # Optimized version when the edge sequence contains all
-                        # the edges exactly once in increasing order of edge IDs
-                        filtered_idxs = [
-                            i
-                            for i in candidates
-                            if (es[i].source in set1 and es[i].target in set2)
-                            or (es[i].target in set1 and es[i].source in set2)
-                        ]
-
-                else:
-                    # Method call, not an attribute
-                    values = getattr(es.graph, attr[1:])(es)
-            else:
-                values = es[attr]
-
-            # If we have a function to apply on the values, do that; otherwise
-            # we assume that filtered_idxs has already been calculated.
-            if func is not None:
-                filtered_idxs = [i for i, v in enumerate(values) if func(v, value)]
-
-            es = es.select(filtered_idxs)
-
-        return es
-
-    def __call__(self, *args, **kwds):
-        """Shorthand notation to select()
-
-        This method simply passes all its arguments to L{EdgeSeq.select()}.
-        """
-        return self.select(*args, **kwds)
->>>>>>> 0c5478c9
 
 
 ##############################################################
