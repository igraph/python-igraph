--- conflicted
+++ resolved
@@ -569,11 +569,7 @@
         self._ids[item] = value
 
     def __len__(self):
-<<<<<<< HEAD
-        """ "Returns the number of items"""
-=======
         """Returns the number of items."""
->>>>>>> 04070883
         return len(self._ids)
 
     def reverse_dict(self):
