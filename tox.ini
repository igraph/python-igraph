# Tox (http://tox.testrun.org/) is a tool for running tests
# in multiple virtualenvs. This configuration file will run the
# test suite on all supported python versions. To use it, "pip install tox"
# and then run "tox" from this directory.

[tox]
envlist = py27, py35, py36, py37, pypy, pypy3

[testenv]
<<<<<<< HEAD
commands =
	python test/unittests.py -v
deps = networkx
=======
commands = python -m unittest
deps =
    scipy; platform_python_implementation != "PyPy"
    numpy; platform_python_implementation != "PyPy"
>>>>>>> 22df25da
setenv =
    TESTING_IN_TOX=1

[testenv:py27]
commands = python -m unittest discover

[flake8]
max-line-length = 80
select = C,E,F,W,B,B950
ignore = W503,E501,E402,E203<|MERGE_RESOLUTION|>--- conflicted
+++ resolved
@@ -7,16 +7,11 @@
 envlist = py27, py35, py36, py37, pypy, pypy3
 
 [testenv]
-<<<<<<< HEAD
-commands =
-	python test/unittests.py -v
-deps = networkx
-=======
 commands = python -m unittest
 deps =
     scipy; platform_python_implementation != "PyPy"
     numpy; platform_python_implementation != "PyPy"
->>>>>>> 22df25da
+    networkx
 setenv =
     TESTING_IN_TOX=1
 
