# igraph Python interface changelog

<<<<<<< HEAD
## [main]
=======
## [0.11.9] - 2025-06-11
>>>>>>> bd64579d

### Changed

- Dropped support for Python 3.8 as it has now reached its end of life.

<<<<<<< HEAD
- The C core of igraph was updated to version 0.10.15.
=======
- The C core of igraph was updated to version 0.10.16.

>>>>>>> bd64579d
- Added `Graph.simple_cycles()` to find simple cycles in the graph.

## [0.11.8] - 2024-10-25

### Fixed

- Fixed documentation build on Read The Docs. No other changes compared to
  0.11.7.

## [0.11.7] - 2024-10-24

### Added

- Added `Graph.feedback_vertex_set()` to calculate a feedback vertex set of the
  graph.

- Added new methods to `Graph.feedback_arc_set()` that allows the user to
  select the specific integer problem formulation used by the underlying
  solver.

### Changed

- Ensured compatibility with Python 3.13.

- The C core of igraph was updated to an interim commit (3dd336a) between
  version 0.10.13 and version 0.10.15. Earlier versions of this changelog
  mistakenly marked this revision as version 0.10.14.

### Fixed

- Fixed a potential memory leak in the `Graph.get_shortest_path_astar()` heuristic
  function callback

## [0.11.6] - 2024-07-08

### Added

<<<<<<< HEAD
 - Added `Graph.Hypercube()` for creating n-dimensional hypercube graphs.

 - Added `Graph.Chung_Lu()` for sampling from the Chung-Lu model as well as
   several related models.

 - Added `Graph.is_complete()` to test if there is a connection between all
   distinct pairs of vertices.

 - Added `Graph.is_clique()` to test if a set of vertices forms a clique.

 - Added `Graph.is_independent_vertex_set()` to test if some vertices form an
   independent set.

 - Added `Graph.mean_degree()` for a convenient way to compute the average
=======
- Added `Graph.Hypercube()` for creating n-dimensional hypercube graphs.

- Added `Graph.Chung_Lu()` for sampling from the Chung-Lu model as well as
   several related models.

- Added `Graph.is_complete()` to test if there is a connection between all
   distinct pairs of vertices.

- Added `Graph.is_clique()` to test if a set of vertices forms a clique.

- Added `Graph.is_independent_vertex_set()` to test if some vertices form an
   independent set.

- Added `Graph.mean_degree()` for a convenient way to compute the average
>>>>>>> bd64579d
   degree of a graph.

### Changed

<<<<<<< HEAD
 - The C core of igraph was updated to version 0.10.13.

 - `Graph.rewire()` now attempts to perform edge swaps 10 times the number of
   edges by default.

 - Error messages issued when an attribute is not found now mention the name
=======
- The C core of igraph was updated to version 0.10.13.

- `Graph.rewire()` now attempts to perform edge swaps 10 times the number of
   edges by default.

- Error messages issued when an attribute is not found now mention the name
>>>>>>> bd64579d
   and type of that attribute.

## [0.11.5] - 2024-05-07

### Added

- Added a `prefixattr=...` keyword argument to `Graph.write_graphml()` that
  allows the user to strip the `g_`, `v_` and `e_` prefixes from GraphML files
  written by igraph.

### Changed

- `Graph.are_connected()` has now been renamed to `Graph.are_adjacent()`,
  following up a similar change in the C core. The old name of the function
  is deprecated but will be kept around until at least 0.12.0.

- The C core of igraph was updated to version 0.10.12.

- Deprecated `PyCObject` API calls in the C code were replaced by calls to
  `PyCapsule`, thanks to @DavidRConnell in
<<<<<<< HEAD
  https://github.com/igraph/python-igraph/pull/763

- `get_shortest_path()` documentation was clarified by @JDPowell648 in
  https://github.com/igraph/python-igraph/pull/764

- It is now possible to link to an existing igraph C core on MSYS2, thanks to
  @Kreijstal in https://github.com/igraph/python-igraph/pull/770
=======
  <https://github.com/igraph/python-igraph/pull/763>

- `get_shortest_path()` documentation was clarified by @JDPowell648 in
  <https://github.com/igraph/python-igraph/pull/764>

- It is now possible to link to an existing igraph C core on MSYS2, thanks to
  @Kreijstal in <https://github.com/igraph/python-igraph/pull/770>
>>>>>>> bd64579d

### Fixed

- Bugfix in the NetworkX graph conversion code by @rmmaf in
<<<<<<< HEAD
  https://github.com/igraph/python-igraph/pull/767
=======
  <https://github.com/igraph/python-igraph/pull/767>
>>>>>>> bd64579d

## [0.11.4]

### Added

- Added `Graph.Prufer()` to construct a graph from a Prüfer sequence.

- Added `Graph.Bipartite_Degree_Sequence()` to construct a bipartite graph from
  a bidegree sequence.

- Added `Graph.is_biconnected()` to check if a graph is biconnected.

### Fixed

- Fixed import of `graph-tool` graphs for vertex properties where each property
  has a vector value.

- `Graph.Adjacency()` now accepts `Matrix` instances and other sequences as an
  input, it is not limited to lists-of-lists-of-ints any more.

## [0.11.3] - 2023-11-19

### Added

- Added `Graph.__invalidate_cache()` for debugging and benchmarking purposes.

### Changed

- The C core of igraph was updated to version 0.10.8.

### Fixed

- Removed incorrectly added `loops=...` argument of `Graph.is_bigraphical()`.

- Fixed a bug in the Matplotlib graph drawing backend that filled the interior of undirected curved edges.

## [0.11.2] - 2023-10-12

### Fixed

- Fixed plotting of null graphs with the Matplotlib backend.

## [0.11.0] - 2023-10-12

### Added

- `python-igraph` is now tested in Python 3.12.

- Added `weights=...` keyword argument to `Graph.layout_kamada_kawai()`.

### Changed

- The `matplotlib` plotting infrastructure underwent major surgery and is now able to show consistent vertex and edge drawings at any level of zoom, including with animations, and for any aspect ratio.
- As a consequence of the restructuring at the previous point, vertex sizes are now specified in figure points and are not affected by axis limits or zoom. With the current conventions, `vertex_size=25` is a reasonable size for `igraph.plot`.
- As another consequence of the above, vertex labels now support offsets from the vertex center, in figure point units.
- As another consequence of the above, self loops are now looking better and their size can be controlled using the `edge_loop_size` argument in `igraph.plot`.
- As another consequence of the above, if using the `matplotlib` backend when plotting a graph, `igraph.plot` now does not return the `Axes` anymore. Instead, it returns a container artist called `GraphArtist`, which contains as children the elements of the graph plot: a `VertexCollection` for the vertices, and `EdgeCollection` for the edges, and so on. These objects can be used to modify the plot after the initial rendering, e.g. inside a Jupyter notebook, to fine tune the appearance of the plot. While documentation on specific graphic elements is still scant, more descriptive examples will follow in the future.

### Fixed

- Fixed drawing order of vertices in the Plotly backend (#691).

### Removed

- Dropped support for Python 3.7 as it has reached its end of life.

## [0.10.8] - 2023-09-12

### Added

- Added `is_bigraphical()` to test whether a pair of integer sequences can be the degree sequence of some bipartite graph.

- Added `weights=...` keyword argument to `Graph.radius()` and `Graph.eccentricity()`.

## [0.10.7] - 2023-09-04

### Added

- `Graph.distances()`, `Graph.get_shortest_path()` and `Graph.get_shortest_paths()` now allow the user to select the algorithm to be used explicitly.

### Changed

- The C core of igraph was updated to version 0.10.7.

- `Graph.distances()` now uses Dijkstra's algorithm when there are zero weights but no negative weights. Earlier versions switched to Bellman-Ford or Johnson in the presence of zero weights unnecessarily.

### Fixed

- Fixed a bug in `EdgeSeq.select(_incident=...)` for undirected graphs.

- Fixed a memory leak in `Graph.distances()` when attempting to use Johnson's algorithm with `mode != "out"`

## [0.10.6] - 2023-07-13

### Changed

- The C core of igraph was updated to version 0.10.6.

- `Graph.Incidence()` is now deprecated in favour of `Graph.Biadjacency()` as it constructs a bipartite graph from a _bipartite adjacency_ matrix. (The previous name was a mistake). Future versions might re-introduce `Graph.Incidence()` to construct a graph from its incidence matrix.

- `Graph.get_incidence()` is now deprecated in favour of `Graph.get_biadjacency()` as it returns the _bipartite adjacency_ matrix of a graph and not its incidence matrix. (The previous name was a mistake). Future versions might re-introduce `Graph.get_incidence()` to return the incidence matrix of a graph.

- Reverted the change in 0.10.5 that prevented adding vertices with integers as vertex names. Now we show a deprecation warning instead, and the addition of vertices with integer names will be prevented from version 0.11.0 only.

### Fixed

- Fixed a minor memory leak in `Graph.decompose()`.

- The default vertex size of the Plotly backend was fixed so the vertices are
  now visible by default without specifying an explicit size for them.

## [0.10.5] - 2023-06-30

### Added

- The `plot()` function now takes a `backend` keyword argument that can be used
  to specify the plotting backend explicitly.

- The `VertexClustering` object returned from `Graph.community_leiden()` now
  contains an extra property named `quality` that stores the value of the
  internal quality function optimized by the algorithm.

- `Graph.Adjacency()` and `Graph.Weighted_Adjacency()` now supports
  `loops="once"`, `loops="twice"` and `loops="ignore"` to control how loop
  edges are handled in a more granular way. `loops=True` and `loops=False`
  keep on working as in earlier versions.

- Added `Graph.get_shortest_path()` as a convenience function for cases when
  only one shortest path is needed between a given source and target vertices.

- Added `Graph.get_shortest_path_astar()` to calculate the shortest path
  between two vertices using the A-star algorithm and an appropriate
  heuristic function.

- Added `Graph.count_automorphisms()` to count the number of automorphisms
  of a graph and `Graph.automorphism_group()` to calculate the generators of
  the automorphism group of a graph.

- The `VertexCover` constructor now allows referring to vertices by names
  instead of IDs.

### Fixed

- `resolution` parameter is now correctly taken into account when calling
  `Graph.modularity()`

- `VertexClustering.giant()` now accepts the null graph. The giant component of
  a null graph is the null graph according to our conventions.

- `Graph.layout_reingold_tilford()` now accepts vertex names in the `roots=...`
  keyword argument.

- The plotting of curved directed edges with the Cairo backend is now fixed;
  arrowheads were placed at the wrong position before this fix.

### Changed

- The C core of igraph was updated to version 0.10.5.

### Removed

- Removed defunct `Graph.community_leading_eigenvector_naive()` method. Not a
  breaking change because it was already removed from the C core a long time
  ago so the function in the Python interface did not do anything useful
  either.

## [0.10.4] - 2023-01-27

### Added

- Added `Graph.vertex_coloring_greedy()` to calculate a greedy vertex coloring
  for the graph.

- Betweenness and edge betweenness scores can now be calculated for a subset of
  the shortest paths originating from or terminating in a certain set of
  vertices only.

### Fixed

- Fixed the drawing of `VertexDendrogram` instances, both in the Cairo and the
  Matplotlib backends.
- The `cutoff` and `normalized` arguments of `Graph.closeness()` did not function correctly.

## [0.10.3] - 2022-12-31

### Changed

- The C core of igraph was updated to version 0.10.3.

- UMAP layout now exposes the computation of the symmetrized edge weights via
  `umap_compute_weights()`. The layout function, `Graph.layout_umap()`, can
  now be called either on a directed graph with edge distances, or on an
  undirected graph with edge weights, typically computed via
  `umap_compute_weights()` or precomputed by the user. Moreover, the
  `sampling_prob` argument was faulty and has been removed. See PR
  [#613](https://github.com/igraph/python-igraph/pull/613) for details.

- The `resolution_parameter` argument of `Graph.community_leiden()` was renamed
  to `resolution` for sake of consistency. The old variant still works with a
  deprecation warning, but will be removed in a future version.

### Fixed

- `Graph.Data_Frame()` now handles the `Int64` data type from `pandas`, thanks
  to [@Adriankhl](https://github.com/Adriankhl). See PR
  [#609](https://github.com/igraph/python-igraph/pull/609) for details.

- `Graph.layout_lgl()` `root` argument is now optional (as it should have been).

- The `VertexClustering` class now handles partial dendrograms correctly.

## [0.10.2] - 2022-10-14

### Added

- `python-igraph` is now tested in Python 3.11.

- Added `Graph.modularity_matrix()` to calculate the modularity matrix of
  a graph.

- Added `Graph.get_k_shortest_paths()`, thanks to
  [@sombreslames](https://github.com/user/sombreslames). See PR
  [#577](https://github.com/igraph/python-igraph/pull/577) for details.

- The `setup.py` script now also accepts environment variables instead of
  command line arguments to configure several aspects of the build process
  (i.e. whether a fully static extension is being built, or whether it is
  allowed to use `pkg-config` to retrieve the compiler and linker flags for
  an external `igraph` library instead of the vendored one). The environment
  variables are named similarly to the command line arguments but in
  uppercase, dashes replaced with underscores, and they are prefixed with
  `IGRAPH_` (i.e. `--use-pkg-config` becomes `IGRAPH_USE_PKG_CONFIG`).

### Changed

- The C core of igraph was updated to version 0.10.2, fixing a range of bugs
  originating from the C core.

### Fixed

- Fixed a crash in `Graph.decompose()` that was accidentally introduced in
  0.10.0 during the transition to `igraph_graph_list_t` in the C core.

- `Clustering.sizes()` now works correctly even if the membership vector
  contains `None` items.

- `Graph.modularity()` and `Graph.community_multilevel()` now correctly expose
  the `resolution` parameter.

- Fixed a reference leak in `Graph.is_chordal()` that decreased the reference
  count of Python's built-in `True` and `False` constants unnecessarily.

- Unit tests updated to get rid of deprecation warnings in Python 3.11.

## [0.10.1] - 2022-09-12

### Added

- Added `Graph.minimum_cycle_basis()` and `Graph.fundamental_cycles()`

- `Graph.average_path_length()` now supports edge weights.

### Fixed

- Restored missing exports from `igraph.__all__` that used to be in the main
  `igraph` package before 0.10.0.

## [0.10.0] - 2022-09-05

### Added

- More robust support for Matplotlib and initial support for plotly as graph
  plotting backends, controlled by a configuration option. See PR
  [#425](https://github.com/igraph/python-igraph/pull/425) for more details.

- Added support for additional ways to construct a graph, such as from a
  dictionary of dictionaries, and to export a graph object back to those
  data structures. See PR [#434](https://github.com/igraph/python-igraph/pull/434)
  for more details.

- `Graph.list_triangles()` lists all triangles in a graph.

- `Graph.reverse_edges()` reverses some or all edges of a graph.

- `Graph.Degree_Sequence()` now supports the `"no_multiple_uniform"` generation
  method, which generates simple graphs, sampled uniformly, using rejection
  sampling.

- `Graph.Lattice()` now supports per-dimension periodicity control.

- `Graph.get_adjacency()` now allows the user to specify whether loop edges
  should be counted once or twice, or not at all.

- `Graph.get_laplacian()` now supports left-, right- and symmetric normalization.

- `Graph.modularity()` now supports setting the resolution with the
  `resolution=...` parameter.

### Changed

- The C core of igraph was updated to version 0.10.0.

- We now publish `abi3` wheels on PyPI from CPython 3.9 onwards, making it
  possible to use an already-built Python wheel with newer minor Python
  releases (and also reducing the number of wheels we actually need to
  publish). Releases for CPython 3.7 and 3.8 still use version-specific wheels
  because the code of the C part of the extension contains conditional macros
  for CPython 3.7 and 3.8.

- Changed default value of the `use_vids=...` argument of `Graph.DataFrame()`
  to `True`, thanks to [@fwitter](https://github.com/user/fwitter).

- `Graph.Degree_Sequence()` now accepts all sorts of sequences as inputs, not
  only lists.

### Fixed

- The Matplotlib backend now allows `edge_color` and `edge_width` to be set
  on an edge-by-edge basis.

### Removed

- Dropped support for Python 3.6.

- Removed deprecated `UbiGraphDrawer`.

- Removed deprecated `show()` method of `Plot` instances as well as the feature
  that automatically shows the plot when `plot()` is called with no target.

- Removed the `eids` keyword argument of `get_adjacency()`.

### Deprecated

- `Graph.clusters()` is now deprecated; use `Graph.connected_components()` or
  its already existing shorter alias, `Graph.components()`.

- `Graph.shortest_paths()` is now deprecated; use `Graph.distances()` instead.

## [0.9.11]

### Added

- We now publish `musllinux` wheels on PyPI.

### Changed

- Vendored igraph was updated to version 0.9.9.

### Fixed

- Graph union and intersection (by name) operators now verify that there are no
  duplicate names within the individual graphs.

- Fixed a memory leak in `Graph.union()` when edge maps were used; see
  [#534](https://github.com/igraph/python-igraph/issues/534) for details.

- Fixed a bug in the Cairo and Matplotlib backends that prevented edges with
  labels from being drawn properly; see
  [#535](https://github.com/igraph/python-igraph/issues/535) for details.

## [0.9.10]

### Changed

- Vendored igraph was updated to version 0.9.8.

### Fixed

- Fixed plotting of curved edges in the Cairo plotting backend.

- `setup.py` now looks for `igraph.pc` recursively in `vendor/install`; this
  fixes building igraph from source in certain Linux distributions

- `Graph.shortest_paths()` does not crash with zero-length weight vectors any
  more

- Fix a memory leak in `Graph.delete_vertices()` and other functions that
  convert a list of vertex IDs internally to an `igraph_vs_t` object, see
  [#503](https://github.com/igraph/python-igraph/issues/503) for details.

- Fixed potential memory leaks in `Graph.maximum_cardinality_search()`,
  `Graph.get_all_simple_paths()`, `Graph.get_subisomorphisms_lad()`,
  `Graph.community_edge_betweenness()`, as well as the `union` and `intersection`
  operators.

- Fix a crash that happened when subclassing `Graph` and overriding `__new__()`
  in the subclass; see [#496](https://github.com/igraph/python-igraph/issues/496)
  for more details.

- Documentation now mentions that we now support graphs of size 5 or 6 for
  isomorphism / motif calculations if the graph is undirected

## [0.9.9]

### Changed

- Vendored igraph was updated to version 0.9.6.

### Fixed

- Fixed a performance bottleneck in `VertexSeq.select()` and `EdgeSeq.select()`
  for the case when the `VertexSeq` or the `EdgeSeq` represents the whole
  graph. See [#494](https://github.com/igraph/python-igraph/issues/494) for
  more details.

- Edge labels now take the curvature of the edge into account, thanks to
  [@Sriram-Pattabiraman](https://github.com/Sriram-Pattabiraman).
  ([#457](https://github.com/igraph/python-igraph/pull/457))

## [0.9.8]

### Changed

- `python-igraph` is now simply `igraph` on PyPI. `python-igraph` will be
  updated until Sep 1, 2022 but it will only be a stub package that pulls in
  `igraph` as its only dependency, with a matching version number. Please
  update your projects to depend on `igraph` instead of `python-igraph` to
  keep on receiving updates after Sep 1, 2022.

### Fixed

- `setup.py` no longer uses `distutils`, thanks to
  [@limburgher](https://github.com/limburgher).
  ([#449](https://github.com/igraph/python-igraph/pull/449))

## [0.9.7]

### Added

- Added support for graph chordality which was already available in the C core:
  `Graph.is_chordal()`, `Graph.chordal_completion()`, and
  `Graph.maximal_cardinality_search()`. See PR
  [#437](https://github.com/igraph/python-igraph/pull/437) for more details.
  Thanks to [@cptwunderlich](https://github.com/cptwunderlich) for requesting
  this.

- `Graph.write()` and `Graph.Read()` now accept `Path` objects as well as
  strings. See PR [#441](https://github.com/igraph/python-igraph/pull/441) for
  more details. Thanks to [@jboynyc](https://github.com/jboynyc) for the
  implementation.

### Changed

- Improved performance of `Graph.DataFrame()`, thanks to
  [@fwitter](https://github.com/user/fwitter). See PR
  [#418](https://github.com/igraph/python-igraph/pull/418) for more details.

### Fixed

- Fixed the Apple Silicon wheels so they should now work out of the box on
  newer Macs with Apple M1 CPUs.

- Fixed a bug that resulted in an unexpected error when plotting a graph with
  `wrap_labels=True` if the size of one of the vertices was zero or negative,
  thanks to [@jboynyc](https://github.com/user/jboynyc). See PR
  [#439](https://github.com/igraph/python-igraph/pull/439) for more details.

- Fixed a bug that sometimes caused random crashes in
  `Graph.Realize_Degree_Sequence()` and at other times caused weird errors in
  `Graph.Read_Ncol()` when it received an invalid data type.

## [0.9.6]

### Fixed

- Version 0.9.5 accidentally broke the Matplotlib backend when it was invoked
  without the `mark_groups=...` keyword argument; this version fixes the issue.
  Thanks to @dschult for reporting it!

## [0.9.5]

### Fixed

- `plot(g, ..., mark_groups=True)` now works with the Matplotlib plotting backend.

- `set_random_number_generator(None)` now correctly switches back to igraph's
  own random number generator instead of the default one that hooks into
  the `random` module of Python.

- Improved performance in cases when igraph has to call back to Python's
  `random` module to generate random numbers. One example is
  `Graph.Degree_Sequence(method="vl")`, whose performance suffered a more than
  30x slowdown on 32-bit platforms before, compared to the native C
  implementation. Now the gap is smaller. Note that if you need performance and
  do not care about seeding the random number generator from Python, you can
  now use `set_random_number_generator(None)` to switch back to igraph's own
  RNG that does not need a roundtrip to Python.

## [0.9.4]

### Added

- Added `Graph.is_tree()` to test whether a graph is a tree.

- Added `Graph.Realize_Degree_Sequence()` to construct a graph that realizes a
  given degree sequence, using a deterministic (Havel-Hakimi-style) algorithm.

- Added `Graph.Tree_Game()` to generate random trees with uniform sampling.

- `Graph.to_directed()` now supports a `mode=...` keyword argument.

- Added a `create_using=...` keyword argument to `Graph.to_networkx()` to
  let the user specify which NetworkX class to use when converting the graph.

### Changed

- Updated igraph dependency to 0.9.4.

### Fixed

- Improved performance of `Graph.from_networkx()` and `Graph.from_graph_tool()`
  on large graphs, thanks to @szhorvat and @iosonofabio for fixing the issue.

- Fixed the `autocurve=...` keyword argument of `plot()` when using the
  Matplotlib backend.

### Deprecated

- Functions and methods that take string arguments that represent an underlying
  enum in the C core of igraph now print a deprecation warning when provided
  with a string that does not match one of the enum member names (as documented
  in the docstrings) exactly. Partial matches will be removed in the next
  minor or major version, whichever comes first.

- `Graph.to_directed(mutual=...)` is now deprecated, use `mode=...` instead.

- `igraph.graph.drawing.UbiGraphDrawer` is deprecated as the upstream project
  is not maintained since 2008.

## [0.9.1]

### Changed

- Calling `plot()` without a filename or a target surface is now deprecated.
  The original intention was to plot to a temporary file and then open it in
  the default image viewer of the platform of the user automatically, but this
  has never worked reliably. The feature will be removed in 0.10.0.

### Fixed

- Fixed plotting of `VertexClustering` objects on Matplotlib axes.

- The `IGRAPH_CMAKE_EXTRA_ARGS` environment variable is now applied _after_ the
  default CMake arguments when building the C core of igraph from source. This
  enables package maintainers to override any of the default arguments we pass
  to CMake.

- Fixed the documentation build by replacing Epydoc with PyDoctor.

### Miscellaneous

- Building `python-igraph` from source should not require `flex` and `bison`
  any more; sources of the parsers used by the C core are now included in the
  Python source tarball.

- Many old code constructs that were used to maintain compatibility with Python
  2.x are removed now that we have dropped support for Python 2.x.

- Reading GraphML files is now also supported on Windows if you use one of the
  official Python wheels.

## [0.9.0]

### Added

- `Graph.DataFrame` now has a `use_vids=...` keyword argument that decides whether
  the data frame contains vertex IDs (`True`) or vertex names (`False`). (PR #348)

- Added `MatplotlibGraphDrawer` to draw a graph on an existing Matplotlib
  figure. (PR #341)

- Added a code path to choose between preferred image viewers on FreeBSD. (PR #354)

- Added `Graph.harmonic_centrality()` that wraps `igraph_harmonic_centrality()`
  from the underlying C library.

### Changed

- `python-igraph` is now compatible with `igraph` 0.9.0.

- The setup script was adapted to the new CMake-based build system of `igraph`.

- Dropped support for older Python versions; the oldest Python version that
  `python-igraph` is tested on is now Python 3.6.

- The default splitting heuristic of the BLISS isomorphism algorithm was changed
  from `IGRAPH_BLISS_FM` (first maximally non-trivially connected non-singleton cell)
  to `IGRAPH_BLISS_FL` (first largest non-singleton cell) as this seems to provide
  better performance on a variety of graph classes. This change is a follow-up
  of the change in the recommended heuristic in the core igraph C library.

### Fixed

- Fixed crashes in the Python-C glue code related to the handling of empty
  vectors in certain attribute merging functions (see issue #358).

- Fixed a memory leak in `Graph.closeness_centrality()` when an invalid `cutoff`
  argument was provided to the function.

- Clarified that the `fixed=...` argument is ineffective for the DrL layout
  because the underlying C code does not handle it. The argument was _not_
  removed for sake of backwards compatibility.

- `VertexSeq.find(name=x)` now works correctly when `x` is an integer; fixes
  #367

### Miscellaneous

- The Python codebase was piped through `black` for consistent formatting.

- Wildcard imports were removed from the codebase.

- CI tests were moved to Github Actions from Travis.

- The core C library is now built with `-fPIC` on Linux to allow linking to the
  Python interface.

## [0.8.3]

This is the last released version of `python-igraph` without a changelog file.
Please refer to the commit logs at <https://github.com/igraph/python-igraph> for
a list of changes affecting versions up to 0.8.3. Notable changes after 0.8.3
are documented above.

<<<<<<< HEAD
[main]: https://github.com/igraph/python-igraph/compare/0.11.8...main
=======
[0.11.9]: https://github.com/igraph/python-igraph/compare/0.11.8...0.11.9
>>>>>>> bd64579d
[0.11.8]: https://github.com/igraph/python-igraph/compare/0.11.7...0.11.8
[0.11.7]: https://github.com/igraph/python-igraph/compare/0.11.6...0.11.7
[0.11.6]: https://github.com/igraph/python-igraph/compare/0.11.5...0.11.6
[0.11.5]: https://github.com/igraph/python-igraph/compare/0.11.4...0.11.5
[0.11.4]: https://github.com/igraph/python-igraph/compare/0.11.3...0.11.4
[0.11.3]: https://github.com/igraph/python-igraph/compare/0.11.2...0.11.3
[0.11.2]: https://github.com/igraph/python-igraph/compare/0.11.0...0.11.2
[0.11.0]: https://github.com/igraph/python-igraph/compare/0.10.8...0.11.0
[0.10.8]: https://github.com/igraph/python-igraph/compare/0.10.7...0.10.8
[0.10.7]: https://github.com/igraph/python-igraph/compare/0.10.6...0.10.7
[0.10.6]: https://github.com/igraph/python-igraph/compare/0.10.5...0.10.6
[0.10.5]: https://github.com/igraph/python-igraph/compare/0.10.4...0.10.5
[0.10.4]: https://github.com/igraph/python-igraph/compare/0.10.3...0.10.4
[0.10.3]: https://github.com/igraph/python-igraph/compare/0.10.2...0.10.3
[0.10.2]: https://github.com/igraph/python-igraph/compare/0.10.1...0.10.2
[0.10.1]: https://github.com/igraph/python-igraph/compare/0.10.0...0.10.1
[0.10.0]: https://github.com/igraph/python-igraph/compare/0.9.11...0.10.0
[0.9.11]: https://github.com/igraph/python-igraph/compare/0.9.10...0.9.11
[0.9.10]: https://github.com/igraph/python-igraph/compare/0.9.9...0.9.10
[0.9.9]: https://github.com/igraph/python-igraph/compare/0.9.8...0.9.9
[0.9.8]: https://github.com/igraph/python-igraph/compare/0.9.7...0.9.8
[0.9.7]: https://github.com/igraph/python-igraph/compare/0.9.6...0.9.7
[0.9.6]: https://github.com/igraph/python-igraph/compare/0.9.5...0.9.6
[0.9.5]: https://github.com/igraph/python-igraph/compare/0.9.4...0.9.5
[0.9.4]: https://github.com/igraph/python-igraph/compare/0.9.1...0.9.4
[0.9.1]: https://github.com/igraph/python-igraph/compare/0.9.0...0.9.1
[0.9.0]: https://github.com/igraph/python-igraph/compare/0.8.5...0.9.0
[0.8.3]: https://github.com/igraph/python-igraph/releases/tag/0.8.3<|MERGE_RESOLUTION|>--- conflicted
+++ resolved
@@ -1,21 +1,15 @@
 # igraph Python interface changelog
 
-<<<<<<< HEAD
 ## [main]
-=======
+
 ## [0.11.9] - 2025-06-11
->>>>>>> bd64579d
 
 ### Changed
 
 - Dropped support for Python 3.8 as it has now reached its end of life.
 
-<<<<<<< HEAD
-- The C core of igraph was updated to version 0.10.15.
-=======
 - The C core of igraph was updated to version 0.10.16.
 
->>>>>>> bd64579d
 - Added `Graph.simple_cycles()` to find simple cycles in the graph.
 
 ## [0.11.8] - 2024-10-25
@@ -53,57 +47,31 @@
 
 ### Added
 
-<<<<<<< HEAD
- - Added `Graph.Hypercube()` for creating n-dimensional hypercube graphs.
-
- - Added `Graph.Chung_Lu()` for sampling from the Chung-Lu model as well as
-   several related models.
-
- - Added `Graph.is_complete()` to test if there is a connection between all
-   distinct pairs of vertices.
-
- - Added `Graph.is_clique()` to test if a set of vertices forms a clique.
-
- - Added `Graph.is_independent_vertex_set()` to test if some vertices form an
-   independent set.
-
- - Added `Graph.mean_degree()` for a convenient way to compute the average
-=======
 - Added `Graph.Hypercube()` for creating n-dimensional hypercube graphs.
 
 - Added `Graph.Chung_Lu()` for sampling from the Chung-Lu model as well as
-   several related models.
+  several related models.
 
 - Added `Graph.is_complete()` to test if there is a connection between all
-   distinct pairs of vertices.
+  distinct pairs of vertices.
 
 - Added `Graph.is_clique()` to test if a set of vertices forms a clique.
 
 - Added `Graph.is_independent_vertex_set()` to test if some vertices form an
-   independent set.
+  independent set.
 
 - Added `Graph.mean_degree()` for a convenient way to compute the average
->>>>>>> bd64579d
-   degree of a graph.
-
-### Changed
-
-<<<<<<< HEAD
- - The C core of igraph was updated to version 0.10.13.
-
- - `Graph.rewire()` now attempts to perform edge swaps 10 times the number of
-   edges by default.
-
- - Error messages issued when an attribute is not found now mention the name
-=======
+  degree of a graph.
+
+### Changed
+
 - The C core of igraph was updated to version 0.10.13.
 
 - `Graph.rewire()` now attempts to perform edge swaps 10 times the number of
-   edges by default.
+  edges by default.
 
 - Error messages issued when an attribute is not found now mention the name
->>>>>>> bd64579d
-   and type of that attribute.
+  and type of that attribute.
 
 ## [0.11.5] - 2024-05-07
 
@@ -123,15 +91,6 @@
 
 - Deprecated `PyCObject` API calls in the C code were replaced by calls to
   `PyCapsule`, thanks to @DavidRConnell in
-<<<<<<< HEAD
-  https://github.com/igraph/python-igraph/pull/763
-
-- `get_shortest_path()` documentation was clarified by @JDPowell648 in
-  https://github.com/igraph/python-igraph/pull/764
-
-- It is now possible to link to an existing igraph C core on MSYS2, thanks to
-  @Kreijstal in https://github.com/igraph/python-igraph/pull/770
-=======
   <https://github.com/igraph/python-igraph/pull/763>
 
 - `get_shortest_path()` documentation was clarified by @JDPowell648 in
@@ -139,16 +98,11 @@
 
 - It is now possible to link to an existing igraph C core on MSYS2, thanks to
   @Kreijstal in <https://github.com/igraph/python-igraph/pull/770>
->>>>>>> bd64579d
 
 ### Fixed
 
 - Bugfix in the NetworkX graph conversion code by @rmmaf in
-<<<<<<< HEAD
-  https://github.com/igraph/python-igraph/pull/767
-=======
   <https://github.com/igraph/python-igraph/pull/767>
->>>>>>> bd64579d
 
 ## [0.11.4]
 
@@ -773,11 +727,8 @@
 a list of changes affecting versions up to 0.8.3. Notable changes after 0.8.3
 are documented above.
 
-<<<<<<< HEAD
-[main]: https://github.com/igraph/python-igraph/compare/0.11.8...main
-=======
+[main]: https://github.com/igraph/python-igraph/compare/0.11.9...main
 [0.11.9]: https://github.com/igraph/python-igraph/compare/0.11.8...0.11.9
->>>>>>> bd64579d
 [0.11.8]: https://github.com/igraph/python-igraph/compare/0.11.7...0.11.8
 [0.11.7]: https://github.com/igraph/python-igraph/compare/0.11.6...0.11.7
 [0.11.6]: https://github.com/igraph/python-igraph/compare/0.11.5...0.11.6
