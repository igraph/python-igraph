--- conflicted
+++ resolved
@@ -346,11 +346,7 @@
         @param  bbox:    ignored, leave it at its default value
         @param  points:  the list of corner points
         """
-<<<<<<< HEAD
-        super(CairoPolygonDrawer, self).__init__(context, bbox)
-=======
         super().__init__(context, bbox)
->>>>>>> aa09f40e
         self.points = points
 
     def draw_path(self, points=None, corner_radius=0):
