--- conflicted
+++ resolved
@@ -94,10 +94,7 @@
     @param size_callback: A function to be triggered after vertex sizes are
         changed. Typically this redraws the edges.
     """
-<<<<<<< HEAD
-=======
 
->>>>>>> 29fa9586
     def __init__(self, *args, **kwargs):
         super().__init__(*args, **kwargs)
         self._stale_size = False
