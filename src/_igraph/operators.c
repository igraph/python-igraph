--- conflicted
+++ resolved
@@ -67,8 +67,7 @@
   /* Create disjoint union */
   if (igraph_disjoint_union_many(&g, &gs)) {
     igraph_vector_ptr_destroy(&gs);
-    igraphmodule_handle_igraph_error();
-    return NULL;
+    return igraphmodule_handle_igraph_error();
   }
 
   igraph_vector_ptr_destroy(&gs);
@@ -134,35 +133,22 @@
 
   if (with_edgemaps) {
     /* prepare edgemaps */
-<<<<<<< HEAD
     igraph_vector_int_list_t edgemaps;
     if (igraph_vector_int_list_init(&edgemaps, 0)) {
-=======
-    igraph_vector_ptr_t edgemaps;
-
-    if (igraph_vector_ptr_init(&edgemaps, 0)) {
-      igraph_vector_ptr_destroy(&gs);
->>>>>>> 764de380
+      igraph_vector_ptr_destroy(&gs);
       return igraphmodule_handle_igraph_error();
     }
 
     /* Create union */
     if (igraph_union_many(&g, &gs, &edgemaps)) {
       igraph_vector_ptr_destroy(&gs);
-<<<<<<< HEAD
       igraph_vector_int_list_destroy(&edgemaps);
-      igraphmodule_handle_igraph_error();
-      return NULL;
-=======
-      igraph_vector_ptr_destroy(&edgemaps);
-      return igraphmodule_handle_igraph_error();
->>>>>>> 764de380
+      return igraphmodule_handle_igraph_error();
     }
 
     /* extract edgemaps */
     em_list = PyList_New(no_of_graphs);
     for (i = 0; i < no_of_graphs; i++) {
-<<<<<<< HEAD
       Py_ssize_t no_of_edges = igraph_ecount(VECTOR(gs)[i]);
       igraph_vector_int_t *map = igraph_vector_int_list_get_ptr(&edgemaps, i);
       PyObject *emi = PyList_New(no_of_edges);
@@ -177,6 +163,7 @@
             Py_DECREF(em_list);
             return NULL;
           }
+          /* reference to 'dest' stolen by PyList_SetItem */
         }
       }
       if (!emi || PyList_SetItem(em_list, i, emi)) {
@@ -186,20 +173,7 @@
         Py_DECREF(em_list);
         return NULL;
       }
-=======
-      long int j;
-      long int no_of_edges = (long int) igraph_ecount(VECTOR(gs)[i]);
-      igraph_vector_t *map = VECTOR(edgemaps)[i];
-      PyObject *emi = PyList_New((Py_ssize_t) no_of_edges);
-      for (j = 0; j < no_of_edges; j++) {
-        PyObject *dest = PyLong_FromLong(VECTOR(*map)[j]);
-        PyList_SET_ITEM(emi, (Py_ssize_t) j, dest);
-        /* reference to 'dest' stolen by PyList_SET_ITEM */
-      }
-      PyList_SET_ITEM(em_list, (Py_ssize_t) i, emi);
-      /* reference to 'emi' stolen by PyList_SET_ITEM */
-      igraph_vector_destroy(map);
->>>>>>> 764de380
+      /* reference to 'emi' stolen by PyList_SetItem */
     }
     igraph_vector_int_list_destroy(&edgemaps);
   } else {
@@ -229,13 +203,8 @@
     PyDict_SetItemString(result, "graph", (PyObject *) o);
     Py_DECREF(o);
     PyDict_SetItemString(result, "edgemaps", em_list);
-<<<<<<< HEAD
-  } else {
-=======
     Py_DECREF(em_list);
-  }
-  else {
->>>>>>> 764de380
+  } else {
     result = (PyObject *) o;
   }
 
@@ -287,33 +256,21 @@
 
   if (with_edgemaps) {
     /* prepare edgemaps */
-<<<<<<< HEAD
     igraph_vector_int_list_t edgemaps;
     if (igraph_vector_int_list_init(&edgemaps, 0)) {
-=======
-    igraph_vector_ptr_t edgemaps;
-    if (igraph_vector_ptr_init(&edgemaps, 0)) {
-      igraph_vector_ptr_destroy(&gs);
->>>>>>> 764de380
+      igraph_vector_ptr_destroy(&gs);
       return igraphmodule_handle_igraph_error();
     }
 
     /* Create intersection */
     if (igraph_intersection_many(&g, &gs, &edgemaps)) {
       igraph_vector_ptr_destroy(&gs);
-<<<<<<< HEAD
       igraph_vector_int_list_destroy(&edgemaps);
-      igraphmodule_handle_igraph_error();
-      return NULL;
-=======
-      igraph_vector_ptr_destroy(&edgemaps);
-      return igraphmodule_handle_igraph_error();
->>>>>>> 764de380
+      return igraphmodule_handle_igraph_error();
     }
 
     em_list = PyList_New((Py_ssize_t) no_of_graphs);
     for (i = 0; i < no_of_graphs; i++) {
-<<<<<<< HEAD
       Py_ssize_t no_of_edges = igraph_ecount(VECTOR(gs)[i]);
       igraph_vector_int_t *map = igraph_vector_int_list_get_ptr(&edgemaps, i);
       PyObject *emi = PyList_New(no_of_edges);
@@ -328,6 +285,7 @@
             Py_DECREF(em_list);
             return NULL;
           }
+          /* reference to 'dest' stolen by PyList_SetItem */
         }
       }
       if (!emi || PyList_SetItem(em_list, i, emi)) {
@@ -337,28 +295,14 @@
         Py_DECREF(em_list);
         return NULL;
       }
-=======
-      long int j;
-      long int no_of_edges = (long int) igraph_ecount(VECTOR(gs)[i]);
-      igraph_vector_t *map = VECTOR(edgemaps)[i];
-      PyObject *emi = PyList_New((Py_ssize_t) no_of_edges);
-      for (j = 0; j < no_of_edges; j++) {
-        PyObject *dest = PyLong_FromLong(VECTOR(*map)[j]);
-        PyList_SET_ITEM(emi, (Py_ssize_t) j, dest);
-        /* reference to 'dest' stolen by PyList_SET_ITEM */
-      }
-      PyList_SET_ITEM(em_list, (Py_ssize_t) i, emi);
-      /* reference to 'emi' stolen by PyList_SET_ITEM */
-      igraph_vector_destroy(map);
->>>>>>> 764de380
+      /* reference to 'emi' stolen by PyList_SetItem */
     }
     igraph_vector_int_list_destroy(&edgemaps);
   } else {
     /* Create intersection */
     if (igraph_intersection_many(&g, &gs, /* edgemaps */ 0)) {
       igraph_vector_ptr_destroy(&gs);
-      igraphmodule_handle_igraph_error();
-      return NULL;
+      return igraphmodule_handle_igraph_error();
     }
   }
 
