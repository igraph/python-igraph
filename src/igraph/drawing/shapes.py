--- conflicted
+++ resolved
@@ -96,11 +96,7 @@
         height = height or width
         if hasattr(plt, "Axes") and isinstance(ctx, plt.Axes):
             return mpl.patches.Rectangle(
-<<<<<<< HEAD
-                (- width / 2, - height / 2),
-=======
                 (-width / 2, -height / 2),
->>>>>>> 29fa9586
                 width,
                 height,
                 clip_on=True,
@@ -248,11 +244,7 @@
         height = height or width
         if hasattr(plt, "Axes") and isinstance(ctx, plt.Axes):
             vertices = [
-<<<<<<< HEAD
-                [- 0.5 * width, 0.333 * height],
-=======
                 [-0.5 * width, 0.333 * height],
->>>>>>> 29fa9586
                 [0.5 * width, 0.333 * height],
                 [0, -0.667 * height],
             ]
