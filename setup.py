--- conflicted
+++ resolved
@@ -825,14 +825,10 @@
     scripts=["scripts/igraph"],
     install_requires=["texttable>=1.6.2"],
     extras_require={
-<<<<<<< HEAD
         "cairo": ["cairocffi>=1.2.0"],
         "matplotlib": ["matplotlib>=3.4.0"],
         "plotly": ["plotly>=5.3.0"],
         # compatibility alias to 'cairo' for python-igraph <= 0.9.6
-        "plotting": ["cairocffi>=1.2.0"]
-    },
-=======
         "plotting": ["cairocffi>=1.2.0"],
         "test": [
             "networkx>=2.5",
@@ -843,7 +839,6 @@
         ],
     },
     python_requires=">=3.6",
->>>>>>> 3f65848f
     headers=headers,
     platforms="ALL",
     keywords=[
