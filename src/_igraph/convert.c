/* vim:set ts=2 sw=2 sts=2 et: */
/*
   IGraph library.
   Copyright (C) 2006-2012  Tamas Nepusz <ntamas@gmail.com>

   This program is free software; you can redistribute it and/or modify
   it under the terms of the GNU General Public License as published by
   the Free Software Foundation; either version 2 of the License, or
   (at your option) any later version.

   This program is distributed in the hope that it will be useful,
   but WITHOUT ANY WARRANTY; without even the implied warranty of
   MERCHANTABILITY or FITNESS FOR A PARTICULAR PURPOSE.  See the
   GNU General Public License for more details.

   You should have received a copy of the GNU General Public License
   along with this program; if not, write to the Free Software
   Foundation, Inc.,  51 Franklin Street, Fifth Floor, Boston, MA
   02110-1301 USA

*/

/************************ Miscellaneous functions *************************/

#include <Python.h>
#include <limits.h>
#include "attributes.h"
#include "convert.h"
#include "edgeseqobject.h"
#include "edgeobject.h"
#include "error.h"
#include "graphobject.h"
#include "memory.h"
#include "pyhelpers.h"
#include "vertexseqobject.h"
#include "vertexobject.h"

#if defined(_MSC_VER)
  #define strcasecmp _stricmp
#endif

/**
 * \brief Converts a Python long to a C int
 *
 * This is similar to PyLong_AsLong, but it checks for overflow first and
 * throws an exception if necessary.
 *
 * Returns -1 if there was an error, 0 otherwise.
 */
int PyLong_AsInt(PyObject* obj, int* result) {
  long dummy = PyLong_AsLong(obj);
  if (dummy < INT_MIN) {
    PyErr_SetString(PyExc_OverflowError, "long integer too small for conversion to C int");
    return -1;
  }
  if (dummy > INT_MAX) {
    PyErr_SetString(PyExc_OverflowError, "long integer too large for conversion to C int");
    return -1;
  }
  *result = (int)dummy;
  return 0;
}

/**
 * \ingroup python_interface_conversion
 * \brief Converts a Python object to a corresponding igraph enum.
 *
 * The numeric value is returned as an integer that must be converted
 * explicitly to the corresponding igraph enum type. This is to allow one
 * to use the same common conversion routine for multiple enum types.
 *
 * \param o a Python object to be converted
 * \param translation the translation table between strings and the
 *   enum values. Strings are treated as case-insensitive, but it is
 *   assumed that the translation table keys are lowercase. The last
 *   entry of the table must contain NULL values.
 * \param result the result is returned here. The default value must be
 *   passed in before calling this function, since this value is
 *   returned untouched if the given Python object is Py_None.
 * \return 0 if everything is OK, 1 otherwise. An appropriate exception
 *   is raised in this case.
 */
int igraphmodule_PyObject_to_enum(PyObject *o,
  igraphmodule_enum_translation_table_entry_t* table,
  int *result) {

  char *s, *s2;
  int i, best, best_result, best_unique;

  if (o == 0 || o == Py_None)
    return 0;

  if (PyLong_Check(o))
    return PyLong_AsInt(o, result);

  s = PyUnicode_CopyAsString(o);
  if (s == 0) {
    PyErr_SetString(PyExc_TypeError, "int, long or string expected");
    return -1;
  }

  /* Convert string to lowercase */
  for (s2 = s; *s2; s2++) {
    *s2 = tolower(*s2);
  }

  /* Search for matches */
  best = 0; best_unique = 0; best_result = -1;
  while (table->name != 0) {
    if (strcmp(s, table->name) == 0) {
      /* Exact match found */
      *result = table->value;
      free(s);
      return 0;
    }

    /* Find length of longest prefix that matches */
    for (i = 0; s[i] == table->name[i]; i++);

    if (i > best) {
      /* Found a better match than before */
      best = i; best_unique = 1; best_result = table->value;
    } else if (i == best) {
      /* Best match is not unique */
      best_unique = 0;
    }

    table++;
  }

  free(s);

  if (best_unique) {
    PyErr_Warn(
      PyExc_DeprecationWarning,
      "Partial string matches of enum members are deprecated since igraph 0.9.3; "
      "use strings that identify an enum member unambiguously."
    );

    *result = best_result;
    return 0;
  } else {
    PyErr_SetObject(PyExc_ValueError, o);
    return -1;
  }
}

/**
 * \ingroup python_interface_conversion
 * \brief Converts a Python object to a corresponding igraph enum, strictly.
 *
 * The numeric value is returned as an integer that must be converted
 * explicitly to the corresponding igraph enum type. This is to allow one
 * to use the same common conversion routine for multiple enum types.
 *
 * \param o a Python object to be converted
 * \param translation the translation table between strings and the
 *   enum values. Strings are treated as case-insensitive, but it is
 *   assumed that the translation table keys are lowercase. The last
 *   entry of the table must contain NULL values.
 * \param result the result is returned here. The default value must be
 *   passed in before calling this function, since this value is
 *   returned untouched if the given Python object is Py_None.
 * \return 0 if everything is OK, 1 otherwise. An appropriate exception
 *   is raised in this case.
 */
int igraphmodule_PyObject_to_enum_strict(PyObject *o,
  igraphmodule_enum_translation_table_entry_t* table,
  int *result) {
    char *s, *s2;

    if (o == 0 || o == Py_None)
      return 0;
    if (PyLong_Check(o))
      return PyLong_AsInt(o, result);
    s = PyUnicode_CopyAsString(o);
    if (s == 0) {
        PyErr_SetString(PyExc_TypeError, "int, long or string expected");
        return -1;
    }
    /* Convert string to lowercase */
    for (s2=s; *s2; s2++)
      *s2 = tolower(*s2);
    /* Search for exact matches */
    while (table->name != 0) {
        if (strcmp(s, table->name) == 0) {
          *result = table->value;
          free(s);
          return 0;
        }
        table++;
    }
    free(s);
    PyErr_SetObject(PyExc_ValueError, o);
    return -1;
}


/**
 * \ingroup python_interface_conversion
 * \brief Converts a Python object to an igraph \c igraph_neimode_t
 */
int igraphmodule_PyObject_to_neimode_t(PyObject *o,
  igraph_neimode_t *result) {
  static igraphmodule_enum_translation_table_entry_t neimode_tt[] = {
        {"in", IGRAPH_IN},
        {"out", IGRAPH_OUT},
        {"all", IGRAPH_ALL},
        {0,0}
    };

  return igraphmodule_PyObject_to_enum(o, neimode_tt, (int*)result);
}

/**
 * \ingroup python_interface_conversion
 * \brief Converts a Python object to an igraph \c igraph_add_weights_t
 */
int igraphmodule_PyObject_to_add_weights_t(PyObject *o,
  igraph_add_weights_t *result) {
  static igraphmodule_enum_translation_table_entry_t add_weights_tt[] = {
        {"true", IGRAPH_ADD_WEIGHTS_YES},
        {"yes", IGRAPH_ADD_WEIGHTS_YES},
        {"false", IGRAPH_ADD_WEIGHTS_NO},
        {"no", IGRAPH_ADD_WEIGHTS_NO},
        {"auto", IGRAPH_ADD_WEIGHTS_IF_PRESENT},
        {"if_present", IGRAPH_ADD_WEIGHTS_IF_PRESENT},
        {0,0}
    };

  if (o == Py_True) {
    *result = IGRAPH_ADD_WEIGHTS_YES;
    return 0;
  }

  if (o == Py_False) {
    *result = IGRAPH_ADD_WEIGHTS_NO;
    return 0;
  }

  return igraphmodule_PyObject_to_enum(o, add_weights_tt, (int*)result);
}

/**
 * \ingroup python_interface_conversion
 * \brief Converts a Python object to an igraph \c igraph_adjacency_t
 */
int igraphmodule_PyObject_to_adjacency_t(PyObject *o,
  igraph_adjacency_t *result) {
  static igraphmodule_enum_translation_table_entry_t adjacency_tt[] = {
        {"directed", IGRAPH_ADJ_DIRECTED},
        {"undirected", IGRAPH_ADJ_UNDIRECTED},
        {"upper", IGRAPH_ADJ_UPPER},
        {"lower", IGRAPH_ADJ_LOWER},
        {"minimum", IGRAPH_ADJ_MIN},
        {"maximum", IGRAPH_ADJ_MAX},
        {"min", IGRAPH_ADJ_MIN},
        {"max", IGRAPH_ADJ_MAX},
        {"plus", IGRAPH_ADJ_PLUS},
        {0,0}
    };

  return igraphmodule_PyObject_to_enum(o, adjacency_tt, (int*)result);
}

int igraphmodule_PyObject_to_attribute_combination_type_t(PyObject* o,
    igraph_attribute_combination_type_t *result) {
  static igraphmodule_enum_translation_table_entry_t attribute_combination_type_tt[] = {
        {"ignore", IGRAPH_ATTRIBUTE_COMBINE_IGNORE},
        {"sum", IGRAPH_ATTRIBUTE_COMBINE_SUM},
        {"prod", IGRAPH_ATTRIBUTE_COMBINE_PROD},
        {"product", IGRAPH_ATTRIBUTE_COMBINE_PROD},
        {"min", IGRAPH_ATTRIBUTE_COMBINE_MIN},
        {"max", IGRAPH_ATTRIBUTE_COMBINE_MAX},
        {"random", IGRAPH_ATTRIBUTE_COMBINE_RANDOM},
        {"first", IGRAPH_ATTRIBUTE_COMBINE_FIRST},
        {"last", IGRAPH_ATTRIBUTE_COMBINE_LAST},
        {"mean", IGRAPH_ATTRIBUTE_COMBINE_MEAN},
        {"median", IGRAPH_ATTRIBUTE_COMBINE_MEDIAN},
        {"concat", IGRAPH_ATTRIBUTE_COMBINE_CONCAT},
        {"concatenate", IGRAPH_ATTRIBUTE_COMBINE_CONCAT},
        {0, 0}
  };

  if (o == Py_None) {
    *result = IGRAPH_ATTRIBUTE_COMBINE_IGNORE;
    return 0;
  }

  if (PyCallable_Check(o)) {
    *result = IGRAPH_ATTRIBUTE_COMBINE_FUNCTION;
    return 0;
  }

  return igraphmodule_PyObject_to_enum(o, attribute_combination_type_tt, (int*)result);
}

int igraphmodule_PyObject_to_eigen_algorithm_t(PyObject *object,
                                       igraph_eigen_algorithm_t *a) {
  static igraphmodule_enum_translation_table_entry_t eigen_algorithm_tt[] =
    {
      {"auto", IGRAPH_EIGEN_AUTO},
      {"lapack", IGRAPH_EIGEN_LAPACK},
      {"arpack", IGRAPH_EIGEN_ARPACK},
      {"comp_auto", IGRAPH_EIGEN_COMP_AUTO},
      {"comp_lapack", IGRAPH_EIGEN_COMP_LAPACK},
      {"comp_arpack", IGRAPH_EIGEN_COMP_ARPACK},
      {0,0}
    };

  if (object == Py_None) {
    *a = IGRAPH_EIGEN_ARPACK;
    return 0;
  } else {
    return igraphmodule_PyObject_to_enum(object, eigen_algorithm_tt,
                                         (int*)a);
  }
}

int igraphmodule_PyObject_to_eigen_which_t(PyObject *object,
                                           igraph_eigen_which_t *w) {
  PyObject *key, *value;
  Py_ssize_t pos = 0;

  static igraphmodule_enum_translation_table_entry_t
    eigen_which_position_tt[] = {
    { "LM", IGRAPH_EIGEN_LM},
    { "SM", IGRAPH_EIGEN_SM},
    { "LA", IGRAPH_EIGEN_LA},
    { "SA", IGRAPH_EIGEN_SA},
    { "BE", IGRAPH_EIGEN_BE},
    { "LR", IGRAPH_EIGEN_LR},
    { "SR", IGRAPH_EIGEN_SR},
    { "LI", IGRAPH_EIGEN_LI},
    { "SI", IGRAPH_EIGEN_SI},
    { "ALL", IGRAPH_EIGEN_ALL},
    { "INTERVAL", IGRAPH_EIGEN_INTERVAL},
    { "SELECT", IGRAPH_EIGEN_SELECT}
  };

  static igraphmodule_enum_translation_table_entry_t
    lapack_dgeevc_balance_tt[] = {
    { "none", IGRAPH_LAPACK_DGEEVX_BALANCE_NONE },
    { "perm", IGRAPH_LAPACK_DGEEVX_BALANCE_PERM },
    { "scale", IGRAPH_LAPACK_DGEEVX_BALANCE_SCALE },
    { "both", IGRAPH_LAPACK_DGEEVX_BALANCE_BOTH }
  };

  w->pos = IGRAPH_EIGEN_LM;
  w->howmany = 1;
  w->il = w->iu = -1;
  w->vl = IGRAPH_NEGINFINITY;
  w->vu = IGRAPH_INFINITY;
  w->vestimate = 0;
  w->balance = IGRAPH_LAPACK_DGEEVX_BALANCE_NONE;

  if (object != Py_None && !PyDict_Check(object)) {
    PyErr_SetString(PyExc_TypeError, "Python dictionary expected");
    return -1;
  }

  if (object != Py_None) {
    while (PyDict_Next(object, &pos, &key, &value)) {
      char *kv;
      PyObject *temp_bytes;
      if (!PyUnicode_Check(key)) {
        PyErr_SetString(PyExc_TypeError, "Dict key must be string");
        return -1;
      }
      temp_bytes = PyUnicode_AsEncodedString(key, "ascii", "ignore");
      if (temp_bytes == 0) {
        /* Exception set already by PyUnicode_AsEncodedString */
        return -1;
      }
      kv = strdup(PyBytes_AS_STRING(temp_bytes));
      Py_DECREF(temp_bytes);
      if (!strcasecmp(kv, "pos")) {
        igraphmodule_PyObject_to_enum(value, eigen_which_position_tt,
                                      (int*) &w->pos);
      } else if (!strcasecmp(kv, "howmany")) {
        w->howmany = (int) PyLong_AsLong(value);
      } else if (!strcasecmp(kv, "il")) {
        w->il = (int) PyLong_AsLong(value);
      } else if (!strcasecmp(kv, "iu")) {
        w->iu = (int) PyLong_AsLong(value);
      } else if (!strcasecmp(kv, "vl")) {
        w->vl = PyFloat_AsDouble(value);
      } else if (!strcasecmp(kv, "vu")) {
        w->vu = PyFloat_AsDouble(value);
      } else if (!strcasecmp(kv, "vestimate")) {
        w->vestimate = (int) PyLong_AsLong(value);
      } else if (!strcasecmp(kv, "balance")) {
        igraphmodule_PyObject_to_enum(value, lapack_dgeevc_balance_tt,
                                      (int*) &w->balance);
      } else {
        PyErr_SetString(PyExc_TypeError, "Unknown eigen parameter");
        if (kv != 0) {
          free(kv);
        }
        return -1;
      }
      if (kv != 0) {
        free(kv);
      }
    }
  }
  return 0;
}

/**
 * \ingroup python_interface_conversion
 * \brief Converts a Python object to an igraph \c igraph_barabasi_algorithm_t
 */
int igraphmodule_PyObject_to_barabasi_algorithm_t(PyObject *o,
  igraph_barabasi_algorithm_t *result) {
  static igraphmodule_enum_translation_table_entry_t barabasi_algorithm_tt[] = {
        {"bag", IGRAPH_BARABASI_BAG},
        {"psumtree", IGRAPH_BARABASI_PSUMTREE},
        {"psumtree_multiple", IGRAPH_BARABASI_PSUMTREE_MULTIPLE},
        {0,0}
    };

  return igraphmodule_PyObject_to_enum(o, barabasi_algorithm_tt, (int*)result);
}

/**
 * \ingroup python_interface_conversion
 * \brief Converts a Python object to an igraph \c igraph_connectedness_t
 */
int igraphmodule_PyObject_to_connectedness_t(PyObject *o,
  igraph_connectedness_t *result) {
  static igraphmodule_enum_translation_table_entry_t connectedness_tt[] = {
        {"weak", IGRAPH_WEAK},
        {"strong", IGRAPH_STRONG},
        {0,0}
    };

  return igraphmodule_PyObject_to_enum(o, connectedness_tt, (int*)result);
}

/**
 * \ingroup python_interface_conversion
 * \brief Converts a Python object to an igraph \c igraph_vconn_nei_t
 */
int igraphmodule_PyObject_to_vconn_nei_t(PyObject *o,
  igraph_vconn_nei_t *result) {
  static igraphmodule_enum_translation_table_entry_t vconn_nei_tt[] = {
        {"error", IGRAPH_VCONN_NEI_ERROR},
        {"negative", IGRAPH_VCONN_NEI_NEGATIVE},
        {"number_of_nodes", IGRAPH_VCONN_NEI_NUMBER_OF_NODES},
        {"nodes", IGRAPH_VCONN_NEI_NUMBER_OF_NODES},
        {"ignore", IGRAPH_VCONN_NEI_IGNORE},
        {0,0}
    };

  return igraphmodule_PyObject_to_enum(o, vconn_nei_tt, (int*)result);
}

/**
 * \ingroup python_interface_conversion
 * \brief Converts a Python object to an igraph \c igraph_bliss_sh_t
 */
int igraphmodule_PyObject_to_bliss_sh_t(PyObject *o,
  igraph_bliss_sh_t *result) {
  static igraphmodule_enum_translation_table_entry_t bliss_sh_tt[] = {
        {"f", IGRAPH_BLISS_F},
        {"fl", IGRAPH_BLISS_FL},
        {"fs", IGRAPH_BLISS_FS},
        {"fm", IGRAPH_BLISS_FM},
        {"flm", IGRAPH_BLISS_FLM},
        {"fsm", IGRAPH_BLISS_FSM},
        {0,0}
    };

  return igraphmodule_PyObject_to_enum(o, bliss_sh_tt, (int*)result);
}

/**
 * \ingroup python_interface_conversion
 * \brief Converts a Python object to an igraph \c igraph_community_comparison_t
 */
int igraphmodule_PyObject_to_community_comparison_t(PyObject *o,
                  igraph_community_comparison_t *result) {
  static igraphmodule_enum_translation_table_entry_t commcmp_tt[] = {
        {"vi", IGRAPH_COMMCMP_VI},
        {"meila", IGRAPH_COMMCMP_VI},
        {"nmi", IGRAPH_COMMCMP_NMI},
        {"danon", IGRAPH_COMMCMP_NMI},
        {"split-join", IGRAPH_COMMCMP_SPLIT_JOIN},
        {"split_join", IGRAPH_COMMCMP_SPLIT_JOIN},
        {"rand", IGRAPH_COMMCMP_RAND},
        {"adjusted_rand", IGRAPH_COMMCMP_ADJUSTED_RAND},
        {0,0}
    };

  return igraphmodule_PyObject_to_enum(o, commcmp_tt, (int*)result);
}

/**
 * \ingroup python_interface_conversion
 * \brief Converts a Python object to an igraph \c igraph_degseq_t
 */
int igraphmodule_PyObject_to_degseq_t(PyObject *o,
  igraph_degseq_t *result) {
  static igraphmodule_enum_translation_table_entry_t degseq_tt[] = {
        {"simple", IGRAPH_DEGSEQ_SIMPLE},
        {"no_multiple", IGRAPH_DEGSEQ_SIMPLE_NO_MULTIPLE},
        {"vl", IGRAPH_DEGSEQ_VL},
        {"viger-latapy", IGRAPH_DEGSEQ_VL},
        {0,0}
    };

  return igraphmodule_PyObject_to_enum(o, degseq_tt, (int*)result);
}

/**
 * \ingroup python_interface_conversion
 * \brief Converts a Python object to an igraph \c igraph_fas_algorithm_t
 */
int igraphmodule_PyObject_to_fas_algorithm_t(PyObject *o,
  igraph_fas_algorithm_t *result) {
  static igraphmodule_enum_translation_table_entry_t fas_algorithm_tt[] = {
        {"approx_eades", IGRAPH_FAS_APPROX_EADES},
        {"eades", IGRAPH_FAS_APPROX_EADES},
        {"exact", IGRAPH_FAS_EXACT_IP},
        {"exact_ip", IGRAPH_FAS_EXACT_IP},
        {"ip", IGRAPH_FAS_EXACT_IP},
        {0,0}
    };

  return igraphmodule_PyObject_to_enum(o, fas_algorithm_tt, (int*)result);
}

/**
 * \ingroup python_interface_conversion
 * \brief Converts a Python object to an igraph \c igraph_get_adjacency_t
 */
int igraphmodule_PyObject_to_get_adjacency_t(PyObject *o,
  igraph_get_adjacency_t *result) {
  static igraphmodule_enum_translation_table_entry_t get_adjacency_tt[] = {
        {"lower", IGRAPH_GET_ADJACENCY_LOWER},
        {"upper", IGRAPH_GET_ADJACENCY_UPPER},
        {"both", IGRAPH_GET_ADJACENCY_BOTH},
        {0,0}
    };

  return igraphmodule_PyObject_to_enum(o, get_adjacency_tt, (int*)result);
}

/**
 * \brief Converts a Python object to an igraph \c igraph_layout_grid_t
 */
int igraphmodule_PyObject_to_layout_grid_t(PyObject *o, igraph_layout_grid_t *result) {
  static igraphmodule_enum_translation_table_entry_t layout_grid_tt[] = {
    {"auto",   IGRAPH_LAYOUT_AUTOGRID},
    {"grid",   IGRAPH_LAYOUT_GRID},
    {"nogrid", IGRAPH_LAYOUT_NOGRID},
    {0,0}
  };

  if (o == Py_True) {
    *result = IGRAPH_LAYOUT_GRID;
    return 0;
  } else if (o == Py_False) {
    *result = IGRAPH_LAYOUT_NOGRID;
    return 0;
  } else {
    return igraphmodule_PyObject_to_enum(o, layout_grid_tt, (int*)result);
  }
}

/**
 * \ingroup python_interface_conversion
 * \brief Converts a Python object to an igraph \c igraph_random_walk_stuck_t
 */
int igraphmodule_PyObject_to_random_walk_stuck_t(PyObject *o,
  igraph_random_walk_stuck_t *result) {
  static igraphmodule_enum_translation_table_entry_t random_walk_stuck_tt[] = {
        {"return", IGRAPH_RANDOM_WALK_STUCK_RETURN},
        {"error", IGRAPH_RANDOM_WALK_STUCK_ERROR},
        {0,0}
  };

  return igraphmodule_PyObject_to_enum(o, random_walk_stuck_tt, (int*)result);
}

/**
 * \brief Converts a Python object to an igraph \c igraph_reciprocity_t
 */
int igraphmodule_PyObject_to_reciprocity_t(PyObject *o, igraph_reciprocity_t *result) {
  static igraphmodule_enum_translation_table_entry_t reciprocity_tt[] = {
    {"default", IGRAPH_RECIPROCITY_DEFAULT},
    {"ratio", IGRAPH_RECIPROCITY_RATIO},
    {0,0}
  };

  return igraphmodule_PyObject_to_enum(o, reciprocity_tt, (int*)result);
}

/**
 * \brief Converts a Python object to an igraph \c igraph_rewiring_t
 */
int igraphmodule_PyObject_to_rewiring_t(PyObject *o, igraph_rewiring_t *result) {
  static igraphmodule_enum_translation_table_entry_t rewiring_tt[] = {
    {"simple", IGRAPH_REWIRING_SIMPLE},
    {"simple_loops", IGRAPH_REWIRING_SIMPLE_LOOPS},
    {"loops", IGRAPH_REWIRING_SIMPLE_LOOPS},
    {0,0}
  };

  return igraphmodule_PyObject_to_enum(o, rewiring_tt, (int*)result);
}

/**
 * \brief Converts a Python object to an igraph \c igraph_spinglass_implementation_t
 */
int igraphmodule_PyObject_to_spinglass_implementation_t(PyObject *o, igraph_spinglass_implementation_t *result) {
  static igraphmodule_enum_translation_table_entry_t spinglass_implementation_tt[] = {
    {"original", IGRAPH_SPINCOMM_IMP_ORIG},
    {"negative", IGRAPH_SPINCOMM_IMP_NEG},
    {0,0}
  };

  return igraphmodule_PyObject_to_enum(o, spinglass_implementation_tt, (int*)result);
}

/**
 * \brief Converts a Python object to an igraph \c igraph_spincomm_update_t
 */
int igraphmodule_PyObject_to_spincomm_update_t(PyObject *o, igraph_spincomm_update_t *result) {
  static igraphmodule_enum_translation_table_entry_t spincomm_update_tt[] = {
    {"simple", IGRAPH_SPINCOMM_UPDATE_SIMPLE},
    {"config", IGRAPH_SPINCOMM_UPDATE_CONFIG},
    {0,0}
  };

  return igraphmodule_PyObject_to_enum(o, spincomm_update_tt, (int*)result);
}

/**
 * \ingroup python_interface_conversion
 * \brief Converts a Python object to an igraph \c igraph_star_mode_t
 */
int igraphmodule_PyObject_to_star_mode_t(PyObject *o,
  igraph_star_mode_t *result) {
  static igraphmodule_enum_translation_table_entry_t star_mode_tt[] = {
        {"in", IGRAPH_STAR_IN},
        {"out", IGRAPH_STAR_OUT},
        {"mutual", IGRAPH_STAR_MUTUAL},
        {"undirected", IGRAPH_STAR_UNDIRECTED},
        {0,0}
    };

  return igraphmodule_PyObject_to_enum(o, star_mode_tt, (int*)result);
}

/**
 * \ingroup python_interface_conversion
 * \brief Converts a Python object to an igraph \c igraph_subgraph_implementation_t
 */
int igraphmodule_PyObject_to_subgraph_implementation_t(PyObject *o,
  igraph_subgraph_implementation_t *result) {
  static igraphmodule_enum_translation_table_entry_t subgraph_impl_tt[] = {
        {"auto", IGRAPH_SUBGRAPH_AUTO},
        {"copy_and_delete", IGRAPH_SUBGRAPH_COPY_AND_DELETE},
        {"old", IGRAPH_SUBGRAPH_COPY_AND_DELETE},
        {"create_from_scratch", IGRAPH_SUBGRAPH_CREATE_FROM_SCRATCH},
        {"new", IGRAPH_SUBGRAPH_CREATE_FROM_SCRATCH},
        {0,0}
    };

  return igraphmodule_PyObject_to_enum(o, subgraph_impl_tt, (int*)result);
}

/**
 * \ingroup python_interface_conversion
 * \brief Converts a Python object to an igraph \c igraph_to_directed_t
 */
int igraphmodule_PyObject_to_to_directed_t(PyObject *o,
  igraph_to_directed_t *result) {
  static igraphmodule_enum_translation_table_entry_t to_directed_tt[] = {
        {"acyclic",   IGRAPH_TO_DIRECTED_ACYCLIC},
        {"arbitrary", IGRAPH_TO_DIRECTED_ARBITRARY},
        {"mutual",    IGRAPH_TO_DIRECTED_MUTUAL},
        {"random",    IGRAPH_TO_DIRECTED_RANDOM},
        {0,0}
  };

  if (o == Py_True) {
    *result = IGRAPH_TO_DIRECTED_MUTUAL;
    return 0;
  } else if (o == Py_False) {
    *result = IGRAPH_TO_DIRECTED_ARBITRARY;
    return 0;
  }

  return igraphmodule_PyObject_to_enum(o, to_directed_tt, (int*)result);
}

/**
 * \ingroup python_interface_conversion
 * \brief Converts a Python object to an igraph \c igraph_to_undirected_t
 */
int igraphmodule_PyObject_to_to_undirected_t(PyObject *o,
  igraph_to_undirected_t *result) {
  static igraphmodule_enum_translation_table_entry_t to_undirected_tt[] = {
        {"each",     IGRAPH_TO_UNDIRECTED_EACH},
        {"collapse", IGRAPH_TO_UNDIRECTED_COLLAPSE},
        {"mutual",   IGRAPH_TO_UNDIRECTED_MUTUAL},
        {0,0}
  };

  if (o == Py_True) {
    *result = IGRAPH_TO_UNDIRECTED_COLLAPSE;
    return 0;
  } else if (o == Py_False) {
    *result = IGRAPH_TO_UNDIRECTED_EACH;
    return 0;
  }

  return igraphmodule_PyObject_to_enum(o, to_undirected_tt, (int*)result);
}

/**
 * \ingroup python_interface_conversion
 * \brief Converts a Python object to an \c igraph_transitivity_mode_t
 */
int igraphmodule_PyObject_to_transitivity_mode_t(PyObject *o,
  igraph_transitivity_mode_t *result) {
  static igraphmodule_enum_translation_table_entry_t transitivity_mode_tt[] = {
        {"zero", IGRAPH_TRANSITIVITY_ZERO},
        {"0", IGRAPH_TRANSITIVITY_ZERO},
        {"nan", IGRAPH_TRANSITIVITY_NAN},
        {0,0}
    };

  return igraphmodule_PyObject_to_enum(o, transitivity_mode_tt, (int*)result);
}

/**
 * \ingroup python_interface_conversion
 * \brief Converts a Python object to an igraph \c igraph_tree_mode_t
 */
int igraphmodule_PyObject_to_tree_mode_t(PyObject *o,
  igraph_tree_mode_t *result) {
  static igraphmodule_enum_translation_table_entry_t tree_mode_tt[] = {
        {"in", IGRAPH_TREE_IN},
        {"out", IGRAPH_TREE_OUT},
        {"all", IGRAPH_TREE_UNDIRECTED},
        {"undirected", IGRAPH_TREE_UNDIRECTED},
        {"tree_in", IGRAPH_TREE_IN},
        {"tree_out", IGRAPH_TREE_OUT},
        {"tree_all", IGRAPH_TREE_UNDIRECTED},
        {0,0}
    };

  return igraphmodule_PyObject_to_enum(o, tree_mode_tt, (int*)result);
}

/**
 * \brief Extracts a pointer to the internal \c igraph_t from a graph object
 *
 * Raises suitable Python exceptions when needed.
 *
 * \param object the Python object to be converted. If it is Py_None, the
 *               result pointer is untouched (so it should be null by default).
 * \param result the pointer is stored here
 *
 * \return 0 if everything was OK, 1 otherwise
 */
int igraphmodule_PyObject_to_igraph_t(PyObject *o, igraph_t **result) {
  if (o == Py_None)
    return 0;

  if (!PyObject_TypeCheck(o, &igraphmodule_GraphType)) {
    PyErr_Format(PyExc_TypeError,
        "expected graph object, got %s", o->ob_type->tp_name);
    return 1;
  }

  *result = &((igraphmodule_GraphObject*)o)->g;
  return 0;
}

/**
 * \brief Converts a PyLong to an igraph \c igraph_integer_t
 *
 * Raises suitable Python exceptions when needed.
 *
 * This function differs from the next one because it is less generic,
 * i.e. the Python object has to be a PyLong
 *
 * \param object the PyLong to be converted
 * \param v the result is stored here
 * \return 0 if everything was OK, 1 otherwise
 */
int PyLong_to_integer_t(PyObject* obj, int* v) {
  if (IGRAPH_INTEGER_SIZE == 64) {
      *v = (igraph_integer_t)PyLong_AsLong(obj);
  } else {
      int dummy;
     PyLong_AsInt(obj, &dummy);
      *v = (igraph_integer_t)dummy;
  }
  return 0;
}

/**
 * \brief Converts a Python object to an igraph \c igraph_integer_t
 *
 * Raises suitable Python exceptions when needed.
 *
 * \param object the Python object to be converted
 * \param v the result is stored here
 * \return 0 if everything was OK, 1 otherwise
 */
int igraphmodule_PyObject_to_integer_t(PyObject *object, igraph_integer_t *v) {
  int retval, num;

  if (object == NULL) {
  } else if (PyLong_Check(object)) {
    retval = PyLong_to_integer_t(object, &num);
    if (retval)
      return retval;
    *v = num;
    return 0;
  } else if (PyNumber_Check(object)) {
    /* try to recast as PyLong */
    PyObject *i = PyNumber_Long(object);
    if (i == NULL)
      return 1;
    /* as above, plus decrement the reference for the temp variable */
    retval = PyLong_to_integer_t(i, &num);
    Py_DECREF(i);
    if (retval)
      return retval;
    *v = num;
    return 0;
  }
  PyErr_BadArgument();
  return 1;
}

/**
 * \brief Converts a Python object to an igraph \c igraph_real_t
 *
 * Raises suitable Python exceptions when needed.
 *
 * \param object the Python object to be converted
 * \param v the result is returned here
 * \return 0 if everything was OK, 1 otherwise
 */
int igraphmodule_PyObject_to_real_t(PyObject *object, igraph_real_t *v) {
#ifdef PYPY_VERSION
  /* PyFloatObject is not defined in pypy, but PyFloat_AS_DOUBLE() is
   * supported on PyObject: /pypy/module/cpyext/floatobject.py. Also,
   * don't worry, the typedef is local to this function. */
  typedef PyObject PyFloatObject;
#endif   /* PYPY_VERSION */

  if (object == NULL) {
  } else if (PyLong_Check(object)) {
    double d = PyLong_AsDouble(object);
    *v=(igraph_real_t)d;
    return 0;
  } else if (PyFloat_Check(object)) {
    double d = PyFloat_AS_DOUBLE((PyFloatObject*)object);
    *v=(igraph_real_t)d;
    return 0;
  } else if (PyNumber_Check(object)) {
    PyObject *i = PyNumber_Float(object);
    double d;
    if (i == NULL) return 1;
    d = PyFloat_AS_DOUBLE((PyFloatObject*)i);
    Py_DECREF(i);
    *v = (igraph_real_t)d;
    return 0;
  }
  PyErr_BadArgument();
  return 1;
}

/**
 * \ingroup python_interface_conversion
 * \brief Converts a Python object to an igraph \c igraph_vector_t
 * The incoming \c igraph_vector_t should be uninitialized. Raises suitable
 * Python exceptions when needed.
 *
 * \param list the Python list to be converted
 * \param v the \c igraph_vector_t containing the result
 * \param need_non_negative if true, checks whether all elements are non-negative
 * \return 0 if everything was OK, 1 otherwise
 */
int igraphmodule_PyObject_to_vector_t(PyObject *list, igraph_vector_t *v, igraph_bool_t need_non_negative) {
  PyObject *item, *it;
  Py_ssize_t size_hint;
  int ok;
  igraph_integer_t number;

  if (PyBaseString_Check(list)) {
    /* It is highly unlikely that a string (although it is a sequence) will
     * provide us with integers */
    PyErr_SetString(PyExc_TypeError, "expected a sequence or an iterable containing integers");
    return 1;
  }

  /* if the list is a sequence, we can pre-allocate the vector to its length */
  if (PySequence_Check(list)) {
    size_hint = PySequence_Size(list);
    if (size_hint < 0) {
      /* should not happen but let's try to recover */
      size_hint = 0;
    }
  } else {
    size_hint = 0;
  }

  /* initialize the result vector */
  if (igraph_vector_init(v, 0)) {
    igraphmodule_handle_igraph_error();
    return 1;
  }

  /* if we have a size hint, allocate the required space */
  if (size_hint > 0) {
    if (igraph_vector_reserve(v, size_hint)) {
      igraphmodule_handle_igraph_error();
      igraph_vector_destroy(v);
      return 1;
    }
  }

  /* try to use an iterator first */
  it = PyObject_GetIter(list);
  if (it) {
    while ((item = PyIter_Next(it)) != 0) {
      ok = 1;

      if (igraphmodule_PyObject_to_integer_t(item, &number)) {
        PyErr_SetString(PyExc_ValueError, "iterable must yield integers");
        ok=0;
      } else {
        if (need_non_negative && number < 0) {
          PyErr_SetString(PyExc_ValueError, "iterable must yield non-negative integers");
          ok=0;
        }
      }

      Py_DECREF(item);

      if (!ok) {
        igraph_vector_destroy(v);
        Py_DECREF(it);
        return 1;
      }

      if (igraph_vector_push_back(v, number)) {
        igraphmodule_handle_igraph_error();
        igraph_vector_destroy(v);
        Py_DECREF(it);
        return 1;
      }
    }
    Py_DECREF(it);
  } else {
    /* list is not iterable; maybe it's a single number? */
    PyErr_Clear();
    if (igraphmodule_PyObject_to_integer_t(list, &number)) {
      PyErr_SetString(PyExc_TypeError, "sequence or iterable expected");
      igraph_vector_destroy(v);
      return 1;
    } else {
      if (need_non_negative && number < 0) {
        PyErr_SetString(PyExc_ValueError, "non-negative integers expected");
        igraph_vector_destroy(v);
        return 1;
      }
      if (igraph_vector_push_back(v, number)) {
        igraphmodule_handle_igraph_error();
        igraph_vector_destroy(v);
        return 1;
      }
    }
  }

  return 0;
}


/**
 * \ingroup python_interface_conversion
 * \brief Converts a Python list of floats to an igraph \c igraph_vector_t
 * The incoming \c igraph_vector_t should be uninitialized. Raises suitable
 * Python exceptions when needed.
 *
 * \param list the Python list to be converted
 * \param v the \c igraph_vector_t containing the result
 * \return 0 if everything was OK, 1 otherwise
 */
int igraphmodule_PyObject_float_to_vector_t(PyObject *list, igraph_vector_t *v) {
  PyObject *item, *it;
  Py_ssize_t size_hint;
  int ok;
  igraph_real_t number;

  if (PyBaseString_Check(list)) {
    /* It is highly unlikely that a string (although it is a sequence) will
     * provide us with numbers */
    PyErr_SetString(PyExc_TypeError, "expected a sequence or an iterable containing numbers");
    return 1;
  }

  /* if the list is a sequence, we can pre-allocate the vector to its length */
  if (PySequence_Check(list)) {
    size_hint = PySequence_Size(list);
    if (size_hint < 0) {
      /* should not happen but let's try to recover */
      size_hint = 0;
    }
  } else {
    size_hint = 0;
  }

  /* initialize the result vector */
  if (igraph_vector_init(v, 0)) {
    igraphmodule_handle_igraph_error();
    return 1;
  }

  /* if we have a size hint, allocate the required space */
  if (size_hint > 0) {
    if (igraph_vector_reserve(v, size_hint)) {
      igraphmodule_handle_igraph_error();
      igraph_vector_destroy(v);
      return 1;
    }
  }

  /* try to use an iterator first */
  it = PyObject_GetIter(list);
  if (it) {
    while ((item = PyIter_Next(it)) != 0) {
      ok = 1;

      if (igraphmodule_PyObject_to_real_t(item, &number)) {
        PyErr_SetString(PyExc_ValueError, "iterable must yield numbers");
        ok=0;
      }

      Py_DECREF(item);

      if (!ok) {
        igraph_vector_destroy(v);
        Py_DECREF(it);
        return 1;
      }

      if (igraph_vector_push_back(v, number)) {
        igraphmodule_handle_igraph_error();
        igraph_vector_destroy(v);
        Py_DECREF(it);
        return 1;
      }
    }
    Py_DECREF(it);
  } else {
    /* list is not iterable; maybe it's a single number? */
    PyErr_Clear();
    if (igraphmodule_PyObject_to_real_t(list, &number)) {
      PyErr_SetString(PyExc_TypeError, "sequence or iterable expected");
      igraph_vector_destroy(v);
      return 1;
    } else {
      igraph_vector_push_back(v, number);
    }
  }

  return 0;
}

/**
 * \ingroup python_interface_conversion
 * \brief Converts a Python list of ints to an igraph \c igraph_vector_int_t
 * The incoming \c igraph_vector_int_t should be uninitialized.
 * Raises suitable Python exceptions when needed.
 *
 * This function is almost identical to
 * \ref igraphmodule_PyObject_to_vector_t . Make sure you fix bugs
 * in both cases (if any).
 *
 * \param list the Python list to be converted
 * \param v the \c igraph_vector_int_t containing the result
 * \return 0 if everything was OK, 1 otherwise
 */
int igraphmodule_PyObject_to_vector_int_t(PyObject *list, igraph_vector_int_t *v) {
  PyObject *item;
  int value=0;
  Py_ssize_t i, j, k;
  int ok, retval;

  if (PyBaseString_Check(list)) {
    /* It is highly unlikely that a string (although it is a sequence) will
     * provide us with integers or integer pairs */
    PyErr_SetString(PyExc_TypeError, "expected a sequence or an iterable containing integers");
    return 1;
  }

  if (!PySequence_Check(list)) {
    /* try to use an iterator */
    PyObject *it = PyObject_GetIter(list);
    if (it) {
      PyObject *item;
      igraph_vector_int_init(v, 0);
      while ((item = PyIter_Next(it)) != 0) {
        ok = 1;
        if (!PyNumber_Check(item)) {
          PyErr_SetString(PyExc_TypeError, "iterable must return numbers");
          ok=0;
        } else {
          PyObject *item2 = PyNumber_Long(item);
          if (item2 == 0) {
            PyErr_SetString(PyExc_TypeError, "can't convert a list item to integer");
            ok = 0;
          } else {
            ok = (PyLong_AsInt(item, &value) == 0);
            Py_DECREF(item2);
          }
        }

        if (ok == 0) {
          igraph_vector_int_destroy(v);
          Py_DECREF(item);
          Py_DECREF(it);
          return 1;
        }
        if (igraph_vector_int_push_back(v, value)) {
          igraphmodule_handle_igraph_error();
          igraph_vector_int_destroy(v);
          Py_DECREF(item);
          Py_DECREF(it);
          return 1;
        }
        Py_DECREF(item);
      }
      Py_DECREF(it);
      return 0;
    } else {
      PyErr_SetString(PyExc_TypeError, "sequence or iterable expected");
      return 1;
    }
    return 0;
  }

  j=PySequence_Size(list);
  igraph_vector_int_init(v, j);
  for (i=0, k=0; i<j; i++) {
    item=PySequence_GetItem(list, i);
    if (item) {
      ok=1;
      if (!PyNumber_Check(item)) {
        PyErr_SetString(PyExc_TypeError, "sequence elements must be integers");
        ok=0;
      } else {
        PyObject *item2 = PyNumber_Long(item);
        if (item2 == 0) {
          PyErr_SetString(PyExc_TypeError, "can't convert sequence element to int");
          ok=0;
        } else {
          retval = PyLong_AsInt(item2, &value);
          if (retval)
            ok = 0;
          Py_DECREF(item2);
        }
      }
      Py_XDECREF(item);
      if (!ok) {
        igraph_vector_int_destroy(v);
        return 1;
      }
      VECTOR(*v)[k]=value;
      k++;
    } else {
      /* this should not happen, but we return anyway.
       * an IndexError exception was set by PyList_GetItem
       * at this point */
      igraph_vector_int_destroy(v);
      return 1;
    }
  }
  return 0;
}

/**
 * \ingroup python_interface_conversion
 * \brief Converts a Python list of objects to an igraph \c igraph_vector_bool_t
 * The incoming \c igraph_vector_bool_t should be uninitialized. Raises suitable
 * Python exceptions when needed.
 *
 * \param list the Python list to be converted
 * \param v the \c igraph_vector_bool_t containing the result
 * \return 0 if everything was OK, 1 otherwise
 */
int igraphmodule_PyObject_to_vector_bool_t(PyObject *list,
    igraph_vector_bool_t *v) {
  PyObject *item;
  Py_ssize_t i, j;

  if (PyBaseString_Check(list)) {
    /* It is highly unlikely that a string (although it is a sequence) will
     * provide us with integers or integer pairs */
    PyErr_SetString(PyExc_TypeError, "expected a sequence or an iterable");
    return 1;
  }

  if (!PySequence_Check(list)) {
    /* try to use an iterator */
    PyObject *it = PyObject_GetIter(list);
    if (it) {
      PyObject *item;
      igraph_vector_bool_init(v, 0);
      while ((item = PyIter_Next(it)) != 0) {
        if (igraph_vector_bool_push_back(v, PyObject_IsTrue(item))) {
          igraphmodule_handle_igraph_error();
          igraph_vector_bool_destroy(v);
          Py_DECREF(item);
          Py_DECREF(it);
          return 1;
        }
        Py_DECREF(item);
      }
      Py_DECREF(it);
      return 0;
    } else {
      PyErr_SetString(PyExc_TypeError, "sequence or iterable expected");
      return 1;
    }
    return 0;
  }

  j=PySequence_Size(list);
  igraph_vector_bool_init(v, j);
  for (i=0; i<j; i++) {
    item=PySequence_GetItem(list, i);
    if (item) {
      VECTOR(*v)[i]=PyObject_IsTrue(item);
      Py_DECREF(item);
    } else {
      /* this should not happen, but we return anyway.
       * an IndexError exception was set by PySequence_GetItem
       * at this point */
      igraph_vector_bool_destroy(v);
      return 1;
    }
  }
  return 0;
}

/**
 * \ingroup python_interface_conversion
 * \brief Converts an igraph \c igraph_vector_bool_t to a Python boolean list
 *
 * \param v the \c igraph_vector_bool_t containing the vector to be converted
 * \return the Python boolean list as a \c PyObject*, or \c NULL if an
 * error occurred
 */
PyObject* igraphmodule_vector_bool_t_to_PyList(const igraph_vector_bool_t *v) {
  PyObject *list, *item;
  Py_ssize_t n, i;

  n=igraph_vector_bool_size(v);
  if (n<0)
    return igraphmodule_handle_igraph_error();

  list=PyList_New(n);
  for (i=0; i<n; i++) {
    item = VECTOR(*v)[i] ? Py_True : Py_False;
    Py_INCREF(item);
    PyList_SET_ITEM(list, i, item);
  }

  return list;
}

/**
 * \ingroup python_interface_conversion
 * \brief Converts an igraph \c igraph_vector_t to a Python integer list
 *
 * \param v the \c igraph_vector_t containing the vector to be converted
 * \return the Python integer list as a \c PyObject*, or \c NULL if an error occurred
 */
PyObject* igraphmodule_vector_t_to_PyList(const igraph_vector_t *v,
    igraphmodule_conv_t type) {
  PyObject *list, *item;
  Py_ssize_t n, i;

  n=igraph_vector_size(v);
  if (n<0) return igraphmodule_handle_igraph_error();

  list=PyList_New(n);
  for (i=0; i<n; i++) {
    if (type == IGRAPHMODULE_TYPE_INT) {
      if (!igraph_finite(VECTOR(*v)[i])) {
        item = PyFloat_FromDouble((double)VECTOR(*v)[i]);
      } else {
        item = PyLong_FromLong((long)VECTOR(*v)[i]);
      }
    } else if (type == IGRAPHMODULE_TYPE_FLOAT) {
      item=PyFloat_FromDouble((double)VECTOR(*v)[i]);
    } else {
      item=Py_None;
      Py_INCREF(item);
    }
    if (!item) {
      Py_DECREF(list);
      return NULL;
    }
    PyList_SET_ITEM(list, i, item);
  }

  return list;
}

/**
 * \ingroup python_interface_conversion
 * \brief Converts an igraph \c igraph_vector_int_t to a Python integer list
 *
 * \param v the \c igraph_vector_int_t containing the vector to be converted
 * \return the Python integer list as a \c PyObject*, or \c NULL if an error occurred
 */
PyObject* igraphmodule_vector_int_t_to_PyList(const igraph_vector_int_t *v) {
  PyObject *list, *item;
  Py_ssize_t n, i;

  n = igraph_vector_int_size(v);
  if (n<0)
    return igraphmodule_handle_igraph_error();

  list=PyList_New(n);
  for (i=0; i<n; i++) {
    item = PyLong_FromLong((long)VECTOR(*v)[i]);
    if (!item) {
      Py_DECREF(list);
      return NULL;
    }
    PyList_SET_ITEM(list, i, item);
  }

  return list;
}

/**
 * \ingroup python_interface_conversion
 * \brief Converts an igraph \c igraph_vector_int_t to a Python integer list, with nan
 *
 * \param v the \c igraph_vector_int_t containing the vector to be converted
 * \return the Python integer list as a \c PyObject*, or \c NULL if an error occurred
 */
PyObject* igraphmodule_vector_int_t_to_PyList_with_nan(const igraph_vector_int_t *v, const igraph_integer_t nanvalue) {
  PyObject *list, *item;
  Py_ssize_t n, i;
  igraph_integer_t val;

  n = igraph_vector_int_size(v);
  if (n<0)
    return igraphmodule_handle_igraph_error();

  list=PyList_New(n);
  for (i=0; i<n; i++) {
    val = VECTOR(*v)[i];
    if (val == nanvalue) {
      item = Py_BuildValue("d", NAN);
    } else {
      item = PyLong_FromLong((long)val);
    }
    if (!item) {
      Py_DECREF(list);
      return NULL;
    }
    PyList_SET_ITEM(list, i, item);
  }

  return list;
}

/**
 * \ingroup python_interface_conversion
 * \brief Converts an igraph \c igraph_vector_t to a Python integer tuple
 *
 * \param v the \c igraph_vector_t containing the vector to be converted
 * \return the Python integer tuple as a \c PyObject*, or \c NULL if an error occurred
 */
PyObject* igraphmodule_vector_t_to_PyTuple(const igraph_vector_t *v) {
  PyObject* tuple;
  Py_ssize_t n, i;

  n=igraph_vector_size(v);
  if (n<0) return igraphmodule_handle_igraph_error();

  tuple=PyTuple_New(n);
  for (i=0; i<n; i++) {
    PyObject *item=PyLong_FromLong((long)VECTOR(*v)[i]);
    if (!item) {
      Py_DECREF(tuple);
      return NULL;
    }
    PyTuple_SET_ITEM(tuple, i, item);
  }

  return tuple;
}

/**
 * \ingroup python_interface_conversion
 * \brief Converts an igraph \c igraph_vector_int_t to a Python integer tuple
 *
 * \param v the \c igraph_vector_int_t containing the vector to be converted
 * \return the Python integer tuple as a \c PyObject*, or \c NULL if an error occurred
 */
PyObject* igraphmodule_vector_int_t_to_PyTuple(const igraph_vector_int_t *v) {
  PyObject* tuple;
  Py_ssize_t n, i;

  n=igraph_vector_int_size(v);
  if (n<0) return igraphmodule_handle_igraph_error();

  tuple=PyTuple_New(n);
  for (i=0; i<n; i++) {
    PyObject *item=PyLong_FromLong((long)VECTOR(*v)[i]);
    if (!item) {
      Py_DECREF(tuple);
      return NULL;
    }
    PyTuple_SET_ITEM(tuple, i, item);
  }

  return tuple;
}

/**
 * \ingroup python_interface_conversion
 * \brief Converts an igraph \c igraph_vector_int_t to a Python list of integer pairs
 *
 * \param v the \c igraph_vector_t containing the vector to be converted
 * \return the Python integer pair list as a \c PyObject*, or \c NULL if an error occurred
 */
PyObject* igraphmodule_vector_int_t_to_PyList_pairs(const igraph_vector_int_t *v) {
   PyObject *list, *pair;
   long n, i, j;

   n=igraph_vector_int_size(v);
   if (n<0) return igraphmodule_handle_igraph_error();
   if (n%2) return igraphmodule_handle_igraph_error();

   /* create a new Python list */
   n>>=1;
   list=PyList_New(n);

   /* populate the list with data */
   for (i=0, j=0; i<n; i++, j+=2) {
     pair=Py_BuildValue("(ll)", (long)VECTOR(*v)[j], (long)VECTOR(*v)[j+1]);
     if (pair==NULL || PyList_SetItem(list, i, pair)) {
       /* error occurred while populating the list, return immediately */
       Py_DECREF(pair);
       Py_DECREF(list);
       return NULL;
     }
   }

   return list;
}

/**
 * \ingroup python_interface_conversion
 * \brief Converts a Python iterable of non-negative integer pairs (i.e. an
 * edge list) to an igraph \c igraph_vector_t
 *
 * The incoming \c igraph_vector_int_t should be uninitialized. Raises suitable
 * Python exceptions when needed.
 *
 * \param list the Python list to be converted
 * \param v the \c igraph_vector_int_t containing the result
 * \param graph  the graph that will be used to interpret vertex names
 *               if a string is yielded by the Python iterable. \c NULL
 *               means that vertex names are not allowed.
 * \param list_is_owned  output argument that will be set to 1 if the
 *        vector containing the result "owns" its memory area and can be
 *        freed. Zero means that the vector is only a view into some memory
 *        area owned by someone else and the vector may not be destroyed by
 *        the caller.
 * \return 0 if everything was OK, 1 otherwise
 */
int igraphmodule_PyObject_to_edgelist(
    PyObject *list, igraph_vector_int_t *v, igraph_t *graph,
    igraph_bool_t* list_is_owned
) {
  PyObject *item, *i1, *i2, *it;
  Py_buffer *buffer;
  int ok;
  igraph_integer_t idx1=0, idx2=0;

  if (PyBaseString_Check(list)) {
    /* It is highly unlikely that a string (although it is a sequence) will
     * provide us with integers or integer pairs */
    PyErr_SetString(PyExc_TypeError, "expected a sequence or an iterable containing integer or string pairs");
    return 1;
  }

  /* We also accept a memoryview, although we don't advertise that in the
   * public API yet as the exact layout of the memory area has to match the
   * way items are laid out in an igraph_vector_int_t, and that's an implementation
   * detail that we don't want to commit ourselves to */
  if (PyMemoryView_Check(list)) {
    buffer = PyMemoryView_GET_BUFFER(list);

    if (buffer->itemsize != sizeof(igraph_real_t)) {
      PyErr_SetString(
        PyExc_TypeError, "item size of buffer must match the size of igraph_real_t"
      );
      return 1;
    }

    if (buffer->ndim != 2) {
      PyErr_SetString(PyExc_TypeError, "edge list buffers must be two-dimensional");
      return 1;
    }

    if (buffer->shape[1] != 2) {
      PyErr_SetString(PyExc_TypeError, "edge list buffers must have two columns");
      return 1;
    }

    if (buffer->strides[0] != 2 * buffer->itemsize ||
        buffer->strides[1] != buffer->itemsize) {
      PyErr_SetString(PyExc_TypeError, "edge list buffers must be contiguous");
      return 1;
    }

    igraph_vector_int_view(v, buffer->buf, buffer->len / buffer->itemsize);

    if (list_is_owned) {
      *list_is_owned = 0;
    }

    return 0;
  }

  it = PyObject_GetIter(list);
  if (!it)
    return 1;

  igraph_vector_int_init(v, 0);
  if (list_is_owned) {
    *list_is_owned = 1;
  }

  while ((item = PyIter_Next(it)) != 0) {
    ok = 1;
    if (!PySequence_Check(item) || PySequence_Size(item) != 2) {
      PyErr_SetString(PyExc_TypeError, "iterable must return pairs of integers or strings");
      ok=0;
    } else {
      i1 = PySequence_ITEM(item, 0);
      if (i1 == 0) {
        i2 = 0;
      } else {
        i2 = PySequence_ITEM(item, 1);
      }
      ok = (i1 != 0 && i2 != 0);
      ok = ok && !igraphmodule_PyObject_to_vid(i1, &idx1, graph);
      ok = ok && !igraphmodule_PyObject_to_vid(i2, &idx2, graph);
      Py_XDECREF(i1); Py_XDECREF(i2); /* PySequence_ITEM returned new ref */
    }

    Py_DECREF(item);

    if (ok) {
      if (igraph_vector_int_push_back(v, idx1)) {
        igraphmodule_handle_igraph_error();
        ok = 0;
      }
      if (ok && igraph_vector_int_push_back(v, idx2)) {
        igraphmodule_handle_igraph_error();
        ok = 0;
      }
    }

    if (!ok) {
      igraph_vector_int_destroy(v);
      Py_DECREF(it);
      return 1;
    }
  }

  Py_DECREF(it);
  return 0;
}

/**
 * \ingroup python_interface_conversion
 * \brief Converts an attribute name or a sequence to a vector_t
 *
 * This function is useful for the interface of igraph C calls accepting
 * edge or vertex weights. The function checks the given Python object. If
 * it is None, returns a null pointer instead of an \c igraph_vector_t.
 * If it is a sequence, it converts the sequence to a newly allocated
 * \c igraph_vector_t and return a pointer to it. Otherwise it interprets the
 * object as an attribute name and returns the attribute values corresponding
 * to the name as an \c igraph_vector_t, or returns a null pointer if the attribute
 * does not exist.
 *
 * Note that if the function returned a pointer to an \c igraph_vector_t,
 * it is the caller's responsibility to destroy the object and free its
 * pointer after having finished using it.
 *
 * \param o the Python object being converted.
 * \param self a Python Graph object being used when attributes are queried
 * \param vptr the pointer to the allocated vector is returned here.
 * \param attr_type the type of the attribute being handled
 * \return 0 if everything was OK, nonzero otherwise.
 */
int igraphmodule_attrib_to_vector_t(PyObject *o, igraphmodule_GraphObject *self,
    igraph_vector_t **vptr, int attr_type) {
  igraph_vector_t *result;

  *vptr = 0;
  if (attr_type != ATTRIBUTE_TYPE_EDGE && attr_type != ATTRIBUTE_TYPE_VERTEX)
    return 1;
  if (o == Py_None) return 0;
  if (PyUnicode_Check(o)) {
    /* Check whether the attribute exists and is numeric */
    igraph_attribute_type_t at;
    igraph_attribute_elemtype_t et;
    long int n;
    char *name = PyUnicode_CopyAsString(o);

    if (attr_type == ATTRIBUTE_TYPE_VERTEX) {
      et = IGRAPH_ATTRIBUTE_VERTEX;
      n = igraph_vcount(&self->g);
    } else {
      et = IGRAPH_ATTRIBUTE_EDGE;
      n = igraph_ecount(&self->g);
    }

    if (igraphmodule_i_attribute_get_type(&self->g, &at, et, name)) {
      /* exception was set by igraphmodule_i_attribute_get_type */
      free(name);
      return 1;
    }
    if (at != IGRAPH_ATTRIBUTE_NUMERIC) {
      PyErr_SetString(PyExc_ValueError, "attribute values must be numeric");
      free(name);
      return 1;
    }
    /* Now that the attribute type has been checked, allocate the target
     * vector */
    result = (igraph_vector_t*)calloc(1, sizeof(igraph_vector_t));
    if (result==0) {
      PyErr_NoMemory();
      free(name);
      return 1;
    }
    igraph_vector_init(result, n);
    if (attr_type == ATTRIBUTE_TYPE_VERTEX) {
      if (igraphmodule_i_get_numeric_vertex_attr(&self->g, name,
          igraph_vss_all(), result)) {
        /* exception has already been set, so return */
        igraph_vector_destroy(result);
        free(name);
        free(result);
        return 1;
      }
    } else {
      if (igraphmodule_i_get_numeric_edge_attr(&self->g, name,
          igraph_ess_all(IGRAPH_EDGEORDER_ID), result)) {
        /* exception has already been set, so return */
        igraph_vector_destroy(result);
        free(name);
        free(result);
        return 1;
      }
    }
    free(name);
    *vptr = result;
  } else if (PySequence_Check(o)) {
    result = (igraph_vector_t*)calloc(1, sizeof(igraph_vector_t));
    if (result==0) {
      PyErr_NoMemory();
      return 1;
    }
    if (igraphmodule_PyObject_float_to_vector_t(o, result)) {
      igraph_vector_destroy(result);
      free(result);
      return 1;
    }
    *vptr = result;
  } else {
    PyErr_SetString(PyExc_TypeError, "unhandled type");
    return 1;
  }
  return 0;
}

/**
 * \ingroup python_interface_conversion
 * \brief Converts an attribute name or a sequence to a vector_int_t
 *
 * Similar to igraphmodule_attrib_to_vector_t. Make sure you fix bugs
 * in all two places (if any).
 *
 * Note that if the function returned a pointer to an \c igraph_vector_int_t,
 * it is the caller's responsibility to destroy the object and free its
 * pointer after having finished using it.
 *
 * \param o the Python object being converted.
 * \param self a Python Graph object being used when attributes are queried
 * \param vptr the pointer to the allocated vector is returned here.
 * \param attr_type the type of the attribute being handled
 * \return 0 if everything was OK, nonzero otherwise.
 */
int igraphmodule_attrib_to_vector_int_t(PyObject *o, igraphmodule_GraphObject *self,
    igraph_vector_int_t **vptr, int attr_type) {
  igraph_vector_int_t *result;

  *vptr = 0;

  if (attr_type != ATTRIBUTE_TYPE_EDGE && attr_type != ATTRIBUTE_TYPE_VERTEX)
    return 1;

  if (o == Py_None)
    return 0;

  if (PyUnicode_Check(o)) {
    igraph_vector_t* dummy = 0;
    long int i, n;

    if (igraphmodule_attrib_to_vector_t(o, self, &dummy, attr_type))
      return 1;

    if (dummy == 0)
      return 0;

    n = igraph_vector_size(dummy);

    result = (igraph_vector_int_t*)calloc(1, sizeof(igraph_vector_int_t));
    igraph_vector_int_init(result, n);
    if (result==0) {
      igraph_vector_destroy(dummy); free(dummy);
      PyErr_NoMemory();
      return 1;
    }
    for (i=0; i<n; i++)
      VECTOR(*result)[i] = (int)VECTOR(*dummy)[i];
    igraph_vector_destroy(dummy); free(dummy);
    *vptr = result;
  } else if (PySequence_Check(o)) {
    result = (igraph_vector_int_t*)calloc(1, sizeof(igraph_vector_int_t));
    if (result==0) {
      PyErr_NoMemory();
      return 1;
    }
    if (igraphmodule_PyObject_to_vector_int_t(o, result)) {
      igraph_vector_int_destroy(result);
      free(result);
      return 1;
    }
    *vptr = result;
  } else {
    PyErr_SetString(PyExc_TypeError, "unhandled type");
    return 1;
  }
  return 0;
}

/**
 * \ingroup python_interface_conversion
 * \brief Converts an attribute name or a sequence to a vector_bool_t
 *
 * This function is useful for the interface of igraph C calls accepting
 * bipartite type vectors. The function checks the given Python object. If
 * it is None, returns a null pointer instead of an \c igraph_vector_bool_t.
 * If it is a sequence, it converts the sequence to a newly allocated
 * \c igraph_vector_bool_t and return a pointer to it. Otherwise it interprets the
 * object as an attribute name and returns the attribute values corresponding
 * to the name as an \c igraph_vector_bool_t, or returns a null pointer if the attribute
 * does not exist.
 *
 * Anything that evaluates to true using PyObject_IsTrue will be converted to
 * true in the resulting vector. Only numeric attributes are supported.
 *
 * Note that if the function returned a pointer to an \c igraph_vector_bool_t,
 * it is the caller's responsibility to destroy the object and free its
 * pointer after having finished using it.
 *
 * \param o the Python object being converted.
 * \param self a Python Graph object being used when attributes are queried
 * \param vptr the pointer to the allocated vector is returned here.
 * \param attr_type the type of the attribute being handled
 * \return 0 if everything was OK, nonzero otherwise.
 */
int igraphmodule_attrib_to_vector_bool_t(PyObject *o, igraphmodule_GraphObject *self,
    igraph_vector_bool_t **vptr, int attr_type) {
  igraph_vector_bool_t *result;

  *vptr = 0;
  if (attr_type != ATTRIBUTE_TYPE_EDGE && attr_type != ATTRIBUTE_TYPE_VERTEX)
    return 1;

  if (o == Py_None)
    return 0;

  if (PyUnicode_Check(o)) {
    long int i, n;

    /* First, check if the attribute is a "real" boolean */
    igraph_attribute_type_t at;
    igraph_attribute_elemtype_t et;
    char *name = PyUnicode_CopyAsString(o);

    if (attr_type == ATTRIBUTE_TYPE_VERTEX) {
      et = IGRAPH_ATTRIBUTE_VERTEX;
      n = igraph_vcount(&self->g);
    } else {
      et = IGRAPH_ATTRIBUTE_EDGE;
      n = igraph_ecount(&self->g);
    }

    if (igraphmodule_i_attribute_get_type(&self->g, &at, et, name)) {
      /* exception was set by igraphmodule_i_attribute_get_type */
      free(name);
      return 1;
    }

    if (at == IGRAPH_ATTRIBUTE_BOOLEAN) {
      /* The attribute is a real Boolean attribute. Allocate the target
       * vector */
      result = (igraph_vector_bool_t*)calloc(1, sizeof(igraph_vector_bool_t));
      if (result==0) {
        PyErr_NoMemory();
        free(name);
        return 1;
      }
      igraph_vector_bool_init(result, n);
      if (attr_type == ATTRIBUTE_TYPE_VERTEX) {
        if (igraphmodule_i_get_boolean_vertex_attr(&self->g, name,
            igraph_vss_all(), result)) {
          /* exception has already been set, so return */
          igraph_vector_bool_destroy(result);
          free(name);
          free(result);
          return 1;
        }
      } else {
        if (igraphmodule_i_get_boolean_edge_attr(&self->g, name,
            igraph_ess_all(IGRAPH_EDGEORDER_ID), result)) {
          /* exception has already been set, so return */
          igraph_vector_bool_destroy(result);
          free(name);
          free(result);
          return 1;
        }
      }
      free(name);
      *vptr = result;
    } else if (at == IGRAPH_ATTRIBUTE_NUMERIC) {
      /* The attribute is a numeric attribute, so we fall back to
       * attrib_to_vector_t and then convert the result */
      igraph_vector_t *dummy = 0;
      free(name);
      if (igraphmodule_attrib_to_vector_t(o, self, &dummy, attr_type)) {
        return 1;
      }
      if (dummy == 0) {
        return 0;
      }

      n = igraph_vector_size(dummy);
      result = (igraph_vector_bool_t*)calloc(1, sizeof(igraph_vector_bool_t));
      igraph_vector_bool_init(result, n);
      if (result==0) {
        igraph_vector_destroy(dummy); free(dummy);
        PyErr_NoMemory();
        return 1;
      }
      for (i=0; i<n; i++) {
        VECTOR(*result)[i] = (VECTOR(*dummy)[i] != 0 &&
            VECTOR(*dummy)[i] == VECTOR(*dummy)[i]);
      }
      igraph_vector_destroy(dummy); free(dummy);
      *vptr = result;
    } else {
      /* The attribute is not numeric and not Boolean. Throw an exception. */
      PyErr_SetString(PyExc_ValueError, "attribute values must be Boolean or numeric");
      free(name);
      return 1;
    }

  } else if (PySequence_Check(o)) {
    result = (igraph_vector_bool_t*)calloc(1, sizeof(igraph_vector_bool_t));
    if (result==0) {
      PyErr_NoMemory();
      return 1;
    }
    if (igraphmodule_PyObject_to_vector_bool_t(o, result)) {
      free(result);
      return 1;
    }
    *vptr = result;
  } else {
    PyErr_SetString(PyExc_TypeError, "unhandled type");
    return 1;
  }

  return 0;
}

/**
 * \ingroup python_interface_conversion
 * \brief Converts two igraph \c igraph_vector_t vectors to a Python list of integer pairs
 *
 * \param v1 the \c igraph_vector_int_t containing the 1st vector to be converted
 * \param v2 the \c igraph_vector_int_t containing the 2nd vector to be converted
 * \return the Python integer pair list as a \c PyObject*, or \c NULL if an error occurred
 */
PyObject* igraphmodule_vector_int_t_pair_to_PyList(const igraph_vector_int_t *v1,
    const igraph_vector_int_t *v2) {
   PyObject *list, *pair;
   long n, i;

   n=igraph_vector_int_size(v1);
   if (n<0) return igraphmodule_handle_igraph_error();
   if (igraph_vector_int_size(v2) != n) return igraphmodule_handle_igraph_error();

   /* create a new Python list */
   list=PyList_New(n);

   /* populate the list with data */
   for (i=0; i<n; i++) {
     pair=Py_BuildValue("(ll)", (long)VECTOR(*v1)[i], (long)VECTOR(*v2)[i]);
     if (pair==NULL || PyList_SetItem(list, i, pair)) {
       /* error occurred while populating the list, return immediately */
       Py_DECREF(pair);
       Py_DECREF(list);
       return NULL;
     }
   }

   return list;
}

/**
 * \ingroup python_interface_conversion
 * \brief Converts an igraph \c igraph_matrix_t to a Python list of lists
 *
 * \param m the \c igraph_matrix_t containing the matrix to be converted
 * \param type the type of conversion. If equals to IGRAPHMODULE_TYPE_INT,
 *        returns an integer matrix, else returns a float matrix.
 * \return the Python list of lists as a \c PyObject*, or \c NULL if an error occurred
 */
PyObject* igraphmodule_matrix_t_to_PyList(const igraph_matrix_t *m,
    igraphmodule_conv_t type) {
   PyObject *list, *row, *item;
   Py_ssize_t nr, nc, i, j;

   nr = igraph_matrix_nrow(m);
   nc = igraph_matrix_ncol(m);
   if (nr<0 || nc<0)
     return igraphmodule_handle_igraph_error();

   // create a new Python list
   list=PyList_New(nr);
   // populate the list with data
   for (i=0; i<nr; i++) {
    row=PyList_New(nc);
    for (j=0; j<nc; j++) {
      if (type==IGRAPHMODULE_TYPE_INT) {
        // FIXME: something is not right here I think
        // convert to integers except nan or infinity
        if (!igraph_finite(MATRIX(*m, i, j)))
          item=PyFloat_FromDouble((double)MATRIX(*m, i, j));
        else
          item=PyLong_FromLong((long)MATRIX(*m, i, j));
      } else
        // convert to floats
        item=PyFloat_FromDouble(MATRIX(*m, i, j));

      if (PyList_SetItem(row, j, item)) {
        // error occurred while populating the list, return immediately
        Py_DECREF(row);
        Py_DECREF(list);
        return NULL;
      }
    }
    if (PyList_SetItem(list, i, row)) {
      Py_DECREF(row);
      Py_DECREF(list);
      return NULL;
    }
  }
  // return the list
  return list;
}

/**
 * \ingroup python_interface_conversion
 * \brief Converts an igraph \c igraph_matrix_int_t to a Python list of lists
 *
 * \param m the \c igraph_matrix_int_t containing the matrix to be converted
 * \return the Python list of lists as a \c PyObject*, or \c NULL if an error occurred
 */
PyObject* igraphmodule_matrix_int_t_to_PyList(const igraph_matrix_int_t *m) {
   PyObject *list, *row, *item;
   Py_ssize_t nr, nc, i, j;

   nr = igraph_matrix_int_nrow(m);
   nc = igraph_matrix_int_ncol(m);
   if (nr<0 || nc<0)
     return igraphmodule_handle_igraph_error();

   // create a new Python list
   list=PyList_New(nr);
   // populate the list with data
   for (i=0; i<nr; i++) {
    row=PyList_New(nc);
    for (j=0; j<nc; j++) {
      // convert to integers except nan or infinity
      if (!igraph_finite(MATRIX(*m, i, j)))
        item=PyFloat_FromDouble((double)MATRIX(*m, i, j));
      else
        item=PyLong_FromLong((long)MATRIX(*m, i, j));

      if (PyList_SetItem(row, j, item)) {
        // error occurred while populating the list, return immediately
        Py_DECREF(row);
        Py_DECREF(list);
        return NULL;
      }
    }
    if (PyList_SetItem(list, i, row)) {
      Py_DECREF(row);
      Py_DECREF(list);
      return NULL;
    }
  }
  // return the list
  return list;
}

/**
 * \ingroup python_interface_conversion
 * \brief Converts an igraph \c igraph_vector_ptr_t to a Python list of lists
 *
 * \param v the \c igraph_vector_ptr_t containing the vector to be converted
 * \return the Python list as a \c PyObject*, or \c NULL if an error occurred
 */
PyObject* igraphmodule_vector_ptr_t_to_PyList(const igraph_vector_ptr_t *v,
    igraphmodule_conv_t type) {
  PyObject *list, *item;
  Py_ssize_t n, i;

  n=igraph_vector_ptr_size(v);
  if (n<0)
    return igraphmodule_handle_igraph_error();

  list=PyList_New(n);
  for (i=0; i<n; i++) {
    item=igraphmodule_vector_t_to_PyList((igraph_vector_t*)VECTOR(*v)[i], type);
    if (item == NULL) {
      Py_DECREF(list);
      return NULL;
    }
    PyList_SET_ITEM(list, i, item);
  }

  return list;
}

/**
 * \ingroup python_interface_conversion
 * \brief Converts an igraph \c igraph_vector_ptr_t to a Python list of lists
 *
 * \param v the \c igraph_vector_ptr_t containing the vector to be converted
 * \return the Python list as a \c PyObject*, or \c NULL if an error occurred
 */
PyObject* igraphmodule_vector_int_ptr_t_to_PyList(const igraph_vector_ptr_t *v) {
  PyObject *list, *item;
  Py_ssize_t n, i;

  n=igraph_vector_ptr_size(v);
  if (n<0)
    return igraphmodule_handle_igraph_error();

  list=PyList_New(n);
  for (i=0; i<n; i++) {
    item=igraphmodule_vector_int_t_to_PyList((igraph_vector_int_t*)VECTOR(*v)[i]);
    if (item == NULL) {
      Py_DECREF(list);
      return NULL;
    }
    PyList_SET_ITEM(list, i, item);
  }

  return list;
}


/**
 * \ingroup python_interface_conversion
 * \brief Converts a Python list of lists to an \c igraph_matrix_t
 *
 * \param o the Python object representing the list of lists
 * \param m the address of an uninitialized \c igraph_matrix_t
 * \return 0 if everything was OK, 1 otherwise. Sets appropriate exceptions.
 */
int igraphmodule_PyList_to_matrix_t(PyObject* o, igraph_matrix_t *m) {
  return igraphmodule_PyList_to_matrix_t_with_minimum_column_count(o, m, 0);
}

/**
 * \ingroup python_interface_conversion
 * \brief Converts a Python list of lists to an \c igraph_matrix_t, ensuring
 * that the matrix has at least the given number of columns
 *
 * \param o the Python object representing the list of lists
 * \param m the address of an uninitialized \c igraph_matrix_t
 * \param num_cols the minimum number of columns in the matrix
 * \return 0 if everything was OK, 1 otherwise. Sets appropriate exceptions.
 */
int igraphmodule_PyList_to_matrix_t_with_minimum_column_count(PyObject *o, igraph_matrix_t *m, int min_cols) {
  Py_ssize_t nr, nc, n, i, j;
  PyObject *row, *item;
  int was_warned = 0;

  /* calculate the matrix dimensions */
  if (!PySequence_Check(o) || PyUnicode_Check(o)) {
    PyErr_SetString(PyExc_TypeError, "matrix expected (list of sequences)");
    return 1;
  }

  nr = PySequence_Size(o);
  nc = min_cols > 0 ? min_cols : 0;
  for (i = 0; i < nr; i++) {
    row = PySequence_GetItem(o, i);
    if (!PySequence_Check(row)) {
      Py_DECREF(row);
      PyErr_SetString(PyExc_TypeError, "matrix expected (list of sequences)");
      return 1;
    }
    n = PySequence_Size(row);
    Py_DECREF(row);
    if (n > nc) {
      nc = n;
    }
  }

  igraph_matrix_init(m, nr, nc);
  for (i = 0; i < nr; i++) {
    row = PySequence_GetItem(o, i);
    n = PySequence_Size(row);
    for (j = 0; j < n; j++) {
      item = PySequence_GetItem(row, j);
      if (PyLong_Check(item)) {
        MATRIX(*m, i, j) = (igraph_real_t)PyLong_AsLong(item);
      } else if (PyLong_Check(item)) {
        MATRIX(*m, i, j) = (igraph_real_t)PyLong_AsLong(item);
      } else if (PyFloat_Check(item)) {
        MATRIX(*m, i, j) = (igraph_real_t)PyFloat_AsDouble(item);
      } else if (!was_warned) {
        PyErr_Warn(PyExc_Warning, "non-numeric value in matrix ignored");
        was_warned=1;
      }
      Py_DECREF(item);
    }
    Py_DECREF(row);
  }

  return 0;
}

/**
 * \ingroup python_interface_conversion
 * \brief Converts a Python list of lists to an \c igraph_matrix_int_t
 *
 * \param o the Python object representing the list of lists
 * \param m the address of an uninitialized \c igraph_matrix_int_t
 * \return 0 if everything was OK, 1 otherwise. Sets appropriate exceptions.
 */
int igraphmodule_PyList_to_matrix_int_t(PyObject* o, igraph_matrix_int_t *m) {
  return igraphmodule_PyList_to_matrix_int_t_with_minimum_column_count(o, m, 0);
}

/**
 * \ingroup python_interface_conversion
 * \brief Converts a Python list of lists to an \c igraph_matrix_int_t, ensuring
 * that the matrix has at least the given number of columns
 *
 * \param o the Python object representing the list of lists
 * \param m the address of an uninitialized \c igraph_matrix_int_t
 * \param num_cols the minimum number of columns in the matrix
 * \return 0 if everything was OK, 1 otherwise. Sets appropriate exceptions.
 */
int igraphmodule_PyList_to_matrix_int_t_with_minimum_column_count(PyObject *o, igraph_matrix_int_t *m, int min_cols) {
  Py_ssize_t nr, nc, n, i, j;
  PyObject *row, *item;
  int was_warned = 0;

  /* calculate the matrix dimensions */
  if (!PySequence_Check(o) || PyUnicode_Check(o)) {
    PyErr_SetString(PyExc_TypeError, "matrix expected (list of sequences)");
    return 1;
  }

  nr = PySequence_Size(o);
  nc = min_cols > 0 ? min_cols : 0;
  for (i = 0; i < nr; i++) {
    row = PySequence_GetItem(o, i);
    if (!PySequence_Check(row)) {
      Py_DECREF(row);
      PyErr_SetString(PyExc_TypeError, "matrix expected (list of sequences)");
      return 1;
    }
    n = PySequence_Size(row);
    Py_DECREF(row);
    if (n > nc) {
      nc = n;
    }
  }

  igraph_matrix_int_init(m, nr, nc);
  for (i = 0; i < nr; i++) {
    row = PySequence_GetItem(o, i);
    n = PySequence_Size(row);
    for (j = 0; j < n; j++) {
      item = PySequence_GetItem(row, j);
      if (PyLong_Check(item)) {
        MATRIX(*m, i, j) = (igraph_integer_t)PyLong_AsLong(item);
      } else if (PyLong_Check(item)) {
        MATRIX(*m, i, j) = (igraph_integer_t)PyLong_AsLong(item);
      } else if (PyFloat_Check(item)) {
        MATRIX(*m, i, j) = (igraph_integer_t)PyFloat_AsDouble(item);
      } else if (!was_warned) {
        PyErr_Warn(PyExc_Warning, "non-numeric value in matrix ignored");
        was_warned=1;
      }
      Py_DECREF(item);
    }
    Py_DECREF(row);
  }

  return 0;
}

/**
 * \ingroup python_interface_conversion
 * \brief Converts a Python list of lists to an \c igraph_vector_ptr_t
 *        containing \c igraph_vector_t items.
 *
 * The returned vector will have an item destructor that destroys the
 * contained vectors, so it is important to call \c igraph_vector_ptr_destroy_all
 * on it instead of \c igraph_vector_ptr_destroy when the vector is no longer
 * needed.
 *
 * \param o the Python object representing the list of lists
 * \param m the address of an uninitialized \c igraph_vector_ptr_t
 * \return 0 if everything was OK, 1 otherwise. Sets appropriate exceptions.
 */
int igraphmodule_PyObject_to_vector_ptr_t(PyObject* list, igraph_vector_ptr_t* vec,
    igraph_bool_t need_non_negative) {
  PyObject *it, *item;
  igraph_vector_t *subvec;

  if (PyUnicode_Check(list)) {
    PyErr_SetString(PyExc_TypeError, "expected iterable (but not string)");
    return 1;
  }

  it = PyObject_GetIter(list);
  if (!it) {
    return 1;
  }

  if (igraph_vector_ptr_init(vec, 0)) {
    igraphmodule_handle_igraph_error();
    Py_DECREF(it);
    return 1;
  }

  IGRAPH_VECTOR_PTR_SET_ITEM_DESTRUCTOR(vec, igraph_vector_destroy);
  while ((item = PyIter_Next(it)) != 0) {
    subvec = igraph_Calloc(1, igraph_vector_t);
    if (subvec == 0) {
      Py_DECREF(item);
      Py_DECREF(it);
      PyErr_NoMemory();
      return 1;
    }

    if (igraphmodule_PyObject_to_vector_t(item, subvec, need_non_negative)) {
      Py_DECREF(item);
      Py_DECREF(it);
      igraph_vector_destroy(subvec);
      igraph_vector_ptr_destroy_all(vec);
      return 1;
    }

    Py_DECREF(item);

    if (igraph_vector_ptr_push_back(vec, subvec)) {
      Py_DECREF(it);
      igraph_vector_destroy(subvec);
      igraph_vector_ptr_destroy_all(vec);
      return 1;
    }

    /* ownership of 'subvec' taken by 'vec' here */
  }

  Py_DECREF(it);
  return 0;
}

/**
 * \ingroup python_interface_conversion
 * \brief Converts a Python list of lists to an \c igraph_vector_ptr_t
 *        containing \c igraph_vector_int_t items.
 *
 * The returned vector will have an item destructor that destroys the
 * contained vectors, so it is important to call \c igraph_vector_ptr_destroy_all
 * on it instead of \c igraph_vector_ptr_destroy when the vector is no longer
 * needed.
 *
 * \param o the Python object representing the list of lists
 * \param m the address of an uninitialized \c igraph_vector_ptr_t
 * \return 0 if everything was OK, 1 otherwise. Sets appropriate exceptions.
 */
int igraphmodule_PyObject_to_vector_int_ptr_t(PyObject* list, igraph_vector_ptr_t* vec) {
  PyObject *it, *item;
  igraph_vector_int_t *subvec;

  if (PyUnicode_Check(list)) {
    PyErr_SetString(PyExc_TypeError, "expected iterable (but not string)");
    return 1;
  }

  it = PyObject_GetIter(list);
  if (!it) {
    return 1;
  }

  if (igraph_vector_ptr_init(vec, 0)) {
    igraphmodule_handle_igraph_error();
    Py_DECREF(it);
    return 1;
  }

  IGRAPH_VECTOR_PTR_SET_ITEM_DESTRUCTOR(vec, igraph_vector_int_destroy);
  while ((item = PyIter_Next(it)) != 0) {
    subvec = igraph_Calloc(1, igraph_vector_int_t);
    if (subvec == 0) {
      Py_DECREF(item);
      Py_DECREF(it);
      PyErr_NoMemory();
      return 1;
    }

    if (igraphmodule_PyObject_to_vector_int_t(item, subvec)) {
      Py_DECREF(item);
      Py_DECREF(it);
      igraph_vector_int_destroy(subvec);
      igraph_vector_ptr_destroy_all(vec);
      return 1;
    }

    Py_DECREF(item);

    if (igraph_vector_ptr_push_back(vec, subvec)) {
      Py_DECREF(it);
      igraph_vector_int_destroy(subvec);
      igraph_vector_ptr_destroy_all(vec);
      return 1;
    }

    /* ownership of 'subvec' taken by 'vec' here */
  }

  Py_DECREF(it);
  return 0;
}


/**
 * \ingroup python_interface_conversion
 * \brief Converts an \c igraph_strvector_t to a Python string list
 *
 * \param v the \c igraph_strvector_t containing the vector to be converted
 * \return the Python string list as a \c PyObject*, or \c NULL if an error occurred
 */
PyObject* igraphmodule_strvector_t_to_PyList(igraph_strvector_t *v) {
  PyObject* list;
  Py_ssize_t n, i;
  char* ptr;

  n=igraph_strvector_size(v);
  if (n<0)
    return igraphmodule_handle_igraph_error();

  // create a new Python list
  list=PyList_New(n);
  /* populate the list with data */
  for (i=0; i<n; i++) {
    igraph_strvector_get(v, i, &ptr);
    if (PyList_SetItem(list, i, PyUnicode_FromString(ptr))) {
      /* error occurred while populating the list, return immediately */
      Py_DECREF(list);
      return NULL;
    }
  }

   /* return the list */
   return list;
}

/**
 * \ingroup python_interface_conversion
 * \brief Converts a Python string list to an \c igraph_strvector_t
 *
 * \param v the Python list as a \c PyObject*
 * \param result an \c igraph_strvector_t containing the result
 * The incoming \c igraph_strvector_t should be uninitialized. Raises suitable
 * Python exceptions when needed.
 * \return 0 if everything was OK, 1 otherwise
 */
int igraphmodule_PyList_to_strvector_t(PyObject* v, igraph_strvector_t *result) {
  Py_ssize_t n, i;
  PyObject *o;

  if (!PyList_Check(v)) {
    PyErr_SetString(PyExc_TypeError, "expected list");
    return 1;
  }

  n=PyList_Size(v);

  /* initialize the string vector */
  if (igraph_strvector_init(result, n)) return 1;

  /* populate the vector with data */
  for (i=0; i<n; i++) {
    PyObject *item = PyList_GetItem(v, i);
    char* ptr;
    igraph_bool_t will_free = 0;

    if (PyUnicode_Check(item)) {
      ptr = PyUnicode_CopyAsString(item);
      if (ptr == 0) {
        igraph_strvector_destroy(result);
        return 1;
      }
      will_free = 1;
    } else {
      o = PyObject_Str(item);
      if (o == 0) {
        igraph_strvector_destroy(result);
        return 1;
      }
      ptr = PyUnicode_CopyAsString(o);
      Py_DECREF(o);
      if (ptr == 0) {
        igraph_strvector_destroy(result);
        return 1;
      }
      will_free = 1;
    }

    if (igraph_strvector_set(result, i, ptr)) {
      if (will_free)
        free(ptr);
      igraph_strvector_destroy(result);
      return 1;
    }
    if (will_free)
      free(ptr);
  }

  return 0;
}

/**
 * \ingroup python_interface_conversion
 * \brief Appends the contents of a Python iterator returning graphs to
 * an \c igraph_vectorptr_t
 *
 * The incoming \c igraph_vector_ptr_t should be INITIALIZED.
 * Raises suitable Python exceptions when needed.
 *
 * \param it the Python iterator
 * \param v the \c igraph_vector_ptr_t which will contain the result
 * \return 0 if everything was OK, 1 otherwise
 */
int igraphmodule_append_PyIter_of_graphs_to_vector_ptr_t(PyObject *it,
    igraph_vector_ptr_t *v) {
  PyObject *t;

  while ((t=PyIter_Next(it))) {
    if (!PyObject_TypeCheck(t, &igraphmodule_GraphType)) {
      PyErr_SetString(PyExc_TypeError, "iterable argument must contain graphs");
      Py_DECREF(t);
      return 1;
    }
    igraph_vector_ptr_push_back(v, &((igraphmodule_GraphObject*)t)->g);
    Py_DECREF(t);
  }

  return 0;
}

/**
 * \ingroup python_interface_conversion
 * \brief Appends the contents of a Python iterator returning graphs to
 * an \c igraph_vectorptr_t, and also stores the class of the first graph
 *
 * The incoming \c igraph_vector_ptr_t should be INITIALIZED.
 * Raises suitable Python exceptions when needed.
 *
 * \param it the Python iterator
 * \param v the \c igraph_vector_ptr_t which will contain the result
 * \return 0 if everything was OK, 1 otherwise
 */
int igraphmodule_append_PyIter_of_graphs_to_vector_ptr_t_with_type(PyObject *it,
    igraph_vector_ptr_t *v,
    PyTypeObject **g_type) {
  PyObject *t;
  int first = 1;

  while ((t=PyIter_Next(it))) {
    if (!PyObject_TypeCheck(t, &igraphmodule_GraphType)) {
      PyErr_SetString(PyExc_TypeError, "iterable argument must contain graphs");
      Py_DECREF(t);
      return 1;
    }
    if (first) {
      *g_type = Py_TYPE(t);
      first = 0;
    }
    igraph_vector_ptr_push_back(v, &((igraphmodule_GraphObject*)t)->g);
    Py_DECREF(t);
  }

  return 0;
}

/**
 * \ingroup python_interface_conversion
 * \brief Tries to interpret a Python object as a single vertex ID
 *
 * \param o      the Python object
 * \param vid    the vertex ID will be stored here
 * \param graph  the graph that will be used to interpret vertex names
 *               if a string was given in o. It may also be a null pointer
 *               if we don't need name lookups.
 * \return 0 if everything was OK, 1 otherwise
 */
int igraphmodule_PyObject_to_vid(PyObject *o, igraph_integer_t *vid, igraph_t *graph) {
  int retval, tmp;

  if (o == Py_None || o == 0) {
    *vid = 0;
  } else if (PyLong_Check(o)) {
    /* Single vertex ID */
    if (PyLong_AsInt(o, &tmp))
      return 1;
    *vid = tmp;
  } else if (graph != 0 && PyBaseString_Check(o)) {
    /* Single vertex ID from vertex name */
    if (igraphmodule_get_vertex_id_by_name(graph, o, vid))
      return 1;
  } else if (PyObject_IsInstance(o, (PyObject*)&igraphmodule_VertexType)) {
    /* Single vertex ID from Vertex object */
    igraphmodule_VertexObject *vo = (igraphmodule_VertexObject*)o;
    *vid = igraphmodule_Vertex_get_index_igraph_integer(vo);
  } else if (PyIndex_Check(o)) {
    /* Other numeric type that can be converted to an index */
    PyObject* num = PyNumber_Index(o);
    if (num) {
      if (PyLong_Check(num)) {
        retval = PyLong_AsInt(num, &tmp);
        if (retval) {
          Py_DECREF(num);
          return 1;
        }
        *vid = tmp;
      } else {
        PyErr_SetString(PyExc_TypeError, "PyNumber_Index returned invalid type");
        Py_DECREF(num);
        return 1;
      }
      Py_DECREF(num);
    } else
      return 1;
  } else {
    PyErr_SetString(PyExc_TypeError, "only numbers, strings or igraph.Vertex objects can be converted to vertex IDs");
    return 1;
  }

  if (*vid < 0) {
    PyErr_Format(PyExc_ValueError, "vertex IDs must be positive, got: %ld", (long)(*vid));
    return 1;
  }

  return 0;
}

/**
 * \ingroup python_interface_conversion
 * \brief Tries to interpret a Python object as a vertex selector
 *
 * \param o      the Python object
 * \param vs     the \c igraph_vs_t which will contain the result
 * \param graph  an \c igraph_t object which will be used to interpret vertex
 *               names (if the supplied Python object contains strings)
 * \param return_single will be 1 if the selector selected only a single vertex,
 *                      0 otherwise
 * \param single_vid    if the selector selected only a single vertex, the ID
 *                      of the selected vertex will also be returned here.
 *
 * \return 0 if everything was OK, 1 otherwise
 */
int igraphmodule_PyObject_to_vs_t(PyObject *o, igraph_vs_t *vs,
    igraph_t *graph, igraph_bool_t *return_single, igraph_integer_t *single_vid) {
  igraph_integer_t vid;
  igraph_vector_int_t vector;

  if (o == 0 || o == Py_None) {
    /* Returns a vertex sequence for all vertices */
    if (return_single)
      *return_single = 0;
    igraph_vs_all(vs);
    return 0;
  }

  if (PyObject_IsInstance(o, (PyObject*)&igraphmodule_VertexSeqType)) {
    /* Returns a vertex sequence from a VertexSeq object */
    igraphmodule_VertexSeqObject *vso = (igraphmodule_VertexSeqObject*)o;

    if (igraph_vs_copy(vs, &vso->vs)) {
      igraphmodule_handle_igraph_error();
      return 1;
    }

    if (return_single) {
      *return_single = 0;
    }

    return 0;
  }

  if (PySlice_Check(o) && graph != 0) {
    /* Returns a vertex sequence from a slice */
    Py_ssize_t no_of_vertices = igraph_vcount(graph);
    Py_ssize_t start, stop, step, slicelength, i;

<<<<<<< HEAD
    if (PySlice_GetIndicesEx(o, no_of_vertices,
          &start, &stop, &step, &slicelength))
=======
    if (PySlice_GetIndicesEx(o, no_of_vertices, &start, &stop, &step, &slicelength))
>>>>>>> 7601bae0
      return 1;

    if (start == 0 && slicelength == no_of_vertices) {
      igraph_vs_all(vs);
    } else {
      if (igraph_vector_int_init(&vector, slicelength)) {
        igraphmodule_handle_igraph_error();
        return 1;
      }

      for (i = 0; i < slicelength; i++, start += step) {
        VECTOR(vector)[i] = start;
      }

      if (igraph_vs_vector_copy(vs, &vector)) {
        igraphmodule_handle_igraph_error();
        igraph_vector_int_destroy(&vector);
        return 1;
      }

      igraph_vector_int_destroy(&vector);
    }

    if (return_single) {
      *return_single = 0;
    }

    return 0;
  }

  if (igraphmodule_PyObject_to_vid(o, &vid, graph)) {
    /* Object cannot be converted to a single vertex ID,
     * assume it is a sequence or iterable */

    PyObject *iterator;
    PyObject *item;

    if (PyBaseString_Check(o)) {
      /* Special case: strings and unicode objects are sequences, but they
       * will not yield valid vertex IDs */
      return 1;
    }

    /* Clear the exception set by igraphmodule_PyObject_to_vid */
    PyErr_Clear();

    iterator = PyObject_GetIter(o);

    if (iterator == NULL) {
      PyErr_SetString(PyExc_TypeError, "conversion to vertex sequence failed");
      return 1;
    }

    if (igraph_vector_int_init(&vector, 0)) {
      igraphmodule_handle_igraph_error();
      return 1;
    }

    while ((item = PyIter_Next(iterator))) {
      vid = -1;

      if (igraphmodule_PyObject_to_vid(item, &vid, graph))
        break;

      Py_DECREF(item);

      if (igraph_vector_int_push_back(&vector, vid)) {
        igraphmodule_handle_igraph_error();
        /* no need to destroy 'vector' here; will be done outside the loop due
         * to PyErr_Occurred */
        break;
      }
    }

    Py_DECREF(iterator);

    if (PyErr_Occurred()) {
      igraph_vector_int_destroy(&vector);
      return 1;
    }

    if (igraph_vs_vector_copy(vs, &vector)) {
      igraphmodule_handle_igraph_error();
      igraph_vector_int_destroy(&vector);
      return 1;
    }

    if (return_single) {
      *return_single = 0;
    }

    return 0;
  }

  /* The object can be converted into a single vertex ID */
  if (return_single)
    *return_single = 1;
  if (single_vid)
    *single_vid = vid;

  igraph_vs_1(vs, vid);

  return 0;
}

/**
 * \ingroup python_interface_conversion
 * \brief Tries to interpret a Python object as a single edge ID
 *
 * \param o      the Python object
 * \param eid    the edge ID will be stored here
 * \param graph  the graph that will be used to interpret vertex names and
 *               indices if o is a tuple. It may also be a null pointer
 *               if we don't want to handle tuples.
 * \return 0 if everything was OK, 1 otherwise
 */
int igraphmodule_PyObject_to_eid(PyObject *o, igraph_integer_t *eid, igraph_t *graph) {
  int retval, tmp;
  igraph_integer_t vid1, vid2;

  if (o == Py_None || o == 0) {
    *eid = 0;
  } else if (PyLong_Check(o)) {
    /* Single edge ID */
    if (PyLong_AsInt(o, &tmp))
      return 1;
    *eid = tmp;
  } else if (PyObject_IsInstance(o, (PyObject*)&igraphmodule_EdgeType)) {
    /* Single edge ID from Edge object */
    igraphmodule_EdgeObject *eo = (igraphmodule_EdgeObject*)o;
    *eid = igraphmodule_Edge_get_index_igraph_integer(eo);
  } else if (PyIndex_Check(o)) {
    /* Other numeric type that can be converted to an index */
    PyObject* num = PyNumber_Index(o);
    if (num) {
      if (PyLong_Check(num)) {
        retval = PyLong_AsInt(num, &tmp);
        if (retval) {
          Py_DECREF(num);
          return 1;
        }
        *eid = tmp;
      } else {
        PyErr_SetString(PyExc_TypeError, "PyNumber_Index returned invalid type");
        Py_DECREF(num);
        return 1;
      }
      Py_DECREF(num);
    } else
      return 1;
  } else if (graph != 0 && PyTuple_Check(o)) {
    PyObject *o1, *o2;

    o1 = PyTuple_GetItem(o, 0);
    if (!o1)
      return 1;

    o2 = PyTuple_GetItem(o, 1);
    if (!o2)
      return 1;

    if (igraphmodule_PyObject_to_vid(o1, &vid1, graph))
      return 1;
    if (igraphmodule_PyObject_to_vid(o2, &vid2, graph))
      return 1;

    retval = igraph_get_eid(graph, eid, vid1, vid2, 1, 0);
    if (retval == IGRAPH_EINVVID) {
      PyErr_Format(PyExc_ValueError, "no edge from vertex #%ld to #%ld; no such vertex ID",
          (long int)vid1, (long int)vid2);
      return 1;
    } else if (retval) {
      igraphmodule_handle_igraph_error();
      return 1;
    }

    if (*eid < 0) {
      PyErr_Format(PyExc_ValueError, "no edge from vertex #%ld to #%ld",
          (long int)vid1, (long int)vid2);
      return 1;
    }
  } else {
    PyErr_SetString(PyExc_TypeError,
        "only numbers, igraph.Edge objects or tuples of vertex IDs can be "
        "converted to edge IDs");
    return 1;
  }

  if (*eid < 0) {
    PyErr_Format(PyExc_ValueError, "edge IDs must be positive, got: %ld", (long)(*eid));
    return 1;
  }

  return 0;
}


/**
 * \ingroup python_interface_conversion
 * \brief Tries to interpret a Python object as an edge selector
 *
 * \param o the Python object
 * \param vs the \c igraph_es_t which will contain the result
 * \param graph  an \c igraph_t object which will be used to interpret vertex
 *               names and tuples (if the supplied Python object contains them)
 * \param return_single will be 1 if the selector selected only a single edge,
 * 0 otherwise
 * \return 0 if everything was OK, 1 otherwise
 */
int igraphmodule_PyObject_to_es_t(PyObject *o, igraph_es_t *es, igraph_t *graph,
                  igraph_bool_t *return_single) {
  igraph_integer_t eid;
  igraph_vector_int_t vector;

  if (o == 0 || o == Py_None) {
    /* Returns an edge sequence for all edges */
    if (return_single)
      *return_single = 0;
    igraph_es_all(es, IGRAPH_EDGEORDER_ID);
    return 0;
  }

  if (PyObject_IsInstance(o, (PyObject*)&igraphmodule_EdgeSeqType)) {
    /* Returns an edge sequence from an EdgeSeq object */
    igraphmodule_EdgeSeqObject *eso = (igraphmodule_EdgeSeqObject*)o;
    if (igraph_es_copy(es, &eso->es)) {
      igraphmodule_handle_igraph_error();
      return 1;
    }
    if (return_single)
      *return_single = 0;
    return 0;
  }

  if (igraphmodule_PyObject_to_eid(o, &eid, graph)) {
    /* Object cannot be converted to a single edge ID,
     * assume it is a sequence or iterable */

    PyObject *iterator;
    PyObject *item;

    /* Clear the exception set by igraphmodule_PyObject_to_eid */
    PyErr_Clear();

    iterator = PyObject_GetIter(o);

    if (iterator == NULL) {
      PyErr_SetString(PyExc_TypeError, "conversion to edge sequence failed");
      return 1;
    }

    if (igraph_vector_int_init(&vector, 0)) {
      igraphmodule_handle_igraph_error();
      return 1;
    }

    while ((item = PyIter_Next(iterator))) {
      eid = -1;

      if (igraphmodule_PyObject_to_eid(item, &eid, graph)) {
        break;
      }

      Py_DECREF(item);

      if (igraph_vector_int_push_back(&vector, eid)) {
        igraphmodule_handle_igraph_error();
        /* no need to destroy 'vector' here; will be done outside the loop due
         * to PyErr_Occurred */
        break;
      }
    }

    Py_DECREF(iterator);

    if (PyErr_Occurred()) {
      igraph_vector_int_destroy(&vector);
      return 1;
    }

    if (igraph_vector_int_size(&vector) > 0) {
      igraph_es_vector_copy(es, &vector);
    } else {
      igraph_es_none(es);
    }

    igraph_vector_int_destroy(&vector);

    if (return_single) {
      *return_single = 0;
    }

    return 0;
  }

  /* The object can be converted into a single edge ID */
  if (return_single) {
    *return_single = 1;
  }

  /*
  if (single_eid)
    *single_eid = eid;
  */

  igraph_es_1(es, eid);

  return 0;
}

/**
 * \ingroup python_interface_conversion
 * \brief Tries to interpret a Python object as a numeric attribute value list
 *
 * \param o the Python object
 * \param v the \c igraph_vector_t which will contain the result
 * \param g a \c igraphmodule_GraphObject object or \c NULL - used when the
 * provided Python object is not a list and we're trying to interpret it as
 * an attribute name.
 * \param type the attribute type (graph = 0, vertex = 1, edge = 2) to be used
 * \param def default value if the attribute name supplied is \c None
 * if \c o is not a list.
 * \return 0 if everything was OK, 1 otherwise
 *
 * If the Python object is not a list, tries to interpret it as an attribute
 * name.
 */
int igraphmodule_PyObject_to_attribute_values(PyObject *o,
                          igraph_vector_t *v,
                          igraphmodule_GraphObject* g,
                          int type, igraph_real_t def) {
  PyObject* list = o;
  long i, n;

  if (o==NULL) return 1;

  if (o == Py_None) {
    if (type == ATTRHASH_IDX_VERTEX) n=igraph_vcount(&g->g);
    else if (type == ATTRHASH_IDX_EDGE) n=igraph_ecount(&g->g);
    else n=1;

    if (igraph_vector_init(v, n)) return 1;
    for (i=0; i<n; i++) VECTOR(*v)[i] = def;
    return 0;
  }

  if (!PyList_Check(o)) {
    list = PyDict_GetItem(((PyObject**)g->g.attr)[type], o);
    if (!list) {
      if (!PyErr_Occurred())
    PyErr_SetString(PyExc_KeyError, "Attribute does not exist");
      return 1;
    }
  }

  n=PyList_Size(list);
  if (igraph_vector_init(v, n)) return 1;

  for (i=0; i<n; i++) {
    PyObject *item = PyList_GetItem(list, i);
    if (!item) {
      igraph_vector_destroy(v);
      return 1;
    }

    if (PyLong_Check(item))
      VECTOR(*v)[i] = PyLong_AsLong(item);
    else if (PyLong_Check(item))
      VECTOR(*v)[i] = PyLong_AsLong(item);
    else if (PyFloat_Check(item))
      VECTOR(*v)[i] = PyFloat_AsDouble(item);
    else
      VECTOR(*v)[i] = def;
  }

  return 0;
}


int igraphmodule_PyObject_to_drl_options_t(PyObject *obj,
    igraph_layout_drl_options_t *options) {
  int retval;

  if (obj == Py_None) {
    retval = igraph_layout_drl_options_init(options, IGRAPH_LAYOUT_DRL_DEFAULT);
  } else if (PyUnicode_Check(obj)) {
    /* We have a string, so we are using a preset */
    igraph_layout_drl_default_t def=IGRAPH_LAYOUT_DRL_DEFAULT;
    if (PyUnicode_IsEqualToASCIIString(obj, "default"))
      def=IGRAPH_LAYOUT_DRL_DEFAULT;
    else if (PyUnicode_IsEqualToASCIIString(obj, "coarsen"))
      def=IGRAPH_LAYOUT_DRL_COARSEN;
    else if (PyUnicode_IsEqualToASCIIString(obj, "coarsest"))
      def=IGRAPH_LAYOUT_DRL_COARSEST;
    else if (PyUnicode_IsEqualToASCIIString(obj, "refine"))
      def=IGRAPH_LAYOUT_DRL_REFINE;
    else if (PyUnicode_IsEqualToASCIIString(obj, "final"))
      def=IGRAPH_LAYOUT_DRL_FINAL;
    else {
      PyErr_SetString(PyExc_ValueError, "unknown DrL template name. Must be one of: default, coarsen, coarsest, refine, final");
      return 1;
    }
    retval = igraph_layout_drl_options_init(options, def);
  } else {
    retval = igraph_layout_drl_options_init(options, IGRAPH_LAYOUT_DRL_DEFAULT);
#define CONVERT_DRL_OPTION(OPTION, TYPE) do { \
      PyObject *o1; \
      if (PyMapping_Check(obj)) { \
        o1 = PyMapping_GetItemString(obj, #OPTION); \
        igraphmodule_PyObject_to_##TYPE##_t(o1, &options->OPTION); \
        Py_XDECREF(o1); \
      } \
      o1 = PyObject_GetAttrString(obj, #OPTION); \
      igraphmodule_PyObject_to_##TYPE##_t(o1, &options->OPTION); \
      Py_XDECREF(o1); \
    } while (0)
#define CONVERT_DRL_OPTION_BLOCK(NAME) do { \
    CONVERT_DRL_OPTION(NAME##_iterations, integer); \
    CONVERT_DRL_OPTION(NAME##_temperature, real); \
    CONVERT_DRL_OPTION(NAME##_attraction, real); \
    CONVERT_DRL_OPTION(NAME##_damping_mult, real); \
    } while (0)

    if (!retval) {
      CONVERT_DRL_OPTION(edge_cut, real);
      CONVERT_DRL_OPTION_BLOCK(init);
      CONVERT_DRL_OPTION_BLOCK(liquid);
      CONVERT_DRL_OPTION_BLOCK(expansion);
      CONVERT_DRL_OPTION_BLOCK(cooldown);
      CONVERT_DRL_OPTION_BLOCK(crunch);
      CONVERT_DRL_OPTION_BLOCK(simmer);

      PyErr_Clear();
    }

#undef CONVERT_DRL_OPTION
#undef CONVERT_DRL_OPTION_BLOCK
  }

  if (retval) {
    igraphmodule_handle_igraph_error();
    return 1;
  }

  return 0;
}


int igraphmodule_i_PyObject_pair_to_attribute_combination_record_t(
    PyObject* name, PyObject* value,
    igraph_attribute_combination_record_t *result) {
  if (igraphmodule_PyObject_to_attribute_combination_type_t(value, &result->type))
    return 1;

  if (result->type == IGRAPH_ATTRIBUTE_COMBINE_FUNCTION) {
    result->func = (void*) value;
  } else {
    result->func = 0;
  }

  if (name == Py_None)
    result->name = 0;
  else if (!PyUnicode_Check(name)) {
    PyErr_SetString(PyExc_TypeError, "keys must be strings or None in attribute combination specification dicts");
    return 1;
  } else {
    result->name = PyUnicode_CopyAsString(name);
  }

  return 0;
}

/**
 * \brief Converts a Python object to an \c igraph_attribute_combination_t
 *
 * Raises suitable Python exceptions when needed.
 *
 * An \c igraph_attribute_combination_t specifies how the attributes of multiple
 * vertices/edges should be combined when they are collapsed into a single vertex
 * or edge (e.g., when simplifying a graph). For each attribute, one can specify
 * a Python callable object to call or one of a list of recognised strings which
 * map to simple functions. The recognised strings are as follows:
 *
 *   - \c "ignore"  - the attribute will be ignored
 *   - \c "sum"     - the attribute values will be added
 *   - \c "prod"    - the product of the attribute values will be taken
 *   - \c "min"     - the minimum attribute value will be used
 *   - \c "max"     - the maximum attribute value will be used
 *   - \c "random"  - a random value will be selected
 *   - \c "first"   - the first value encountered will be selected
 *   - \c "last"    - the last value encountered will be selected
 *   - \c "mean"    - the mean of the attributes will be selected
 *   - \c "median"  - the median of the attributes will be selected
 *   - \c "concat"  - the attribute values will be concatenated
 *
 * The Python object being converted must either be a string, a callable or a dict.
 * If a string is given, it is considered as an \c igraph_attribute_combination_t
 * object that combines all attributes according to the function given by that
 * string. If a callable is given, it is considered as an
 * \c igraph_attribute_combination_t that combines all attributes by calling the
 * callable and taking its return value. If a dict is given, its key-value pairs
 * are iterated, the keys specify the attribute names (a key of None means all
 * explicitly not specified attributes), the values specify the functions to
 * call for those attributes.
 *
 * \param object the Python object to be converted
 * \param result the result is returned here. It must be an uninitialized
 *   \c igraph_attribute_combination_t object, it will be initialized accordingly.
 *   It is the responsibility of the caller to
 * \return 0 if everything was OK, 1 otherwise
 */
int igraphmodule_PyObject_to_attribute_combination_t(PyObject* object,
    igraph_attribute_combination_t *result) {
  igraph_attribute_combination_record_t rec;

  if (igraph_attribute_combination_init(result)) {
    igraphmodule_handle_igraph_error();
    return 1;
  }

  if (object == Py_None) {
    return 0;
  }

  if (PyDict_Check(object)) {
    /* a full-fledged dict was passed */
    PyObject *key, *value;
    Py_ssize_t pos = 0;

    while (PyDict_Next(object, &pos, &key, &value)) {
      if (igraphmodule_i_PyObject_pair_to_attribute_combination_record_t(key, value, &rec)) {
        igraph_attribute_combination_destroy(result);
        return 1;
      }
      igraph_attribute_combination_add(result, rec.name, rec.type, rec.func);
      free((char*)rec.name);   /* was allocated in pair_to_attribute_combination_record_t above */
    }
  } else {
    /* assume it is a string or callable */
    if (igraphmodule_i_PyObject_pair_to_attribute_combination_record_t(Py_None, object, &rec)) {
      igraph_attribute_combination_destroy(result);
      return 1;
    }

    igraph_attribute_combination_add(result, 0, rec.type, rec.func);
    free((char*)rec.name);   /* was allocated in pair_to_attribute_combination_record_t above */
  }

  return 0;
}

/**
 * \ingroup python_interface_conversion
 * \brief Converts a Python object to an igraph \c igraph_pagerank_algo_t
 */
int igraphmodule_PyObject_to_pagerank_algo_t(PyObject *o, igraph_pagerank_algo_t *result) {
  static igraphmodule_enum_translation_table_entry_t pagerank_algo_tt[] = {
        {"prpack", IGRAPH_PAGERANK_ALGO_PRPACK},
        {"arpack", IGRAPH_PAGERANK_ALGO_ARPACK},
        {0,0}
    };

  return igraphmodule_PyObject_to_enum(o, pagerank_algo_tt, (int*)result);
}

/**
 * \ingroup python_interface_conversion
 * \brief Converts a Python object to an igraph \c igraph_edge_type_sw_t
 */
int igraphmodule_PyObject_to_edge_type_sw_t(PyObject *o, igraph_edge_type_sw_t *result) {
  static igraphmodule_enum_translation_table_entry_t edge_type_sw_tt[] = {
        {"simple", IGRAPH_SIMPLE_SW},
        {"loops", IGRAPH_LOOPS_SW},
        {"multi", IGRAPH_MULTI_SW},
        {"all", IGRAPH_LOOPS_SW | IGRAPH_MULTI_SW},
        {0,0}
    };

  return igraphmodule_PyObject_to_enum_strict(o, edge_type_sw_tt, (int*)result);
}

/**
 * \ingroup python_interface_conversion
 * \brief Converts a Python object to an igraph \c igraph_realize_degseq_t
 */
int igraphmodule_PyObject_to_realize_degseq_t(PyObject *o, igraph_realize_degseq_t *result) {
  static igraphmodule_enum_translation_table_entry_t realize_degseq_tt[] = {
        {"smallest", IGRAPH_REALIZE_DEGSEQ_SMALLEST},
        {"largest", IGRAPH_REALIZE_DEGSEQ_LARGEST},
        {"index", IGRAPH_REALIZE_DEGSEQ_INDEX},
        {0,0}
    };

  return igraphmodule_PyObject_to_enum_strict(o, realize_degseq_tt, (int*)result);
}

/**
 * \ingroup python_interface_conversion
 * \brief Converts a Python object to an igraph \c igraph_random_tree_t
 */
int igraphmodule_PyObject_to_random_tree_t(PyObject *o, igraph_random_tree_t *result) {
  static igraphmodule_enum_translation_table_entry_t random_tree_tt[] = {
        {"prufer", IGRAPH_RANDOM_TREE_PRUFER},
        {"lerw", IGRAPH_RANDOM_TREE_LERW},
        {0,0}
    };

  return igraphmodule_PyObject_to_enum_strict(o, random_tree_tt, (int*)result);
}
<|MERGE_RESOLUTION|>--- conflicted
+++ resolved
@@ -2658,12 +2658,7 @@
     Py_ssize_t no_of_vertices = igraph_vcount(graph);
     Py_ssize_t start, stop, step, slicelength, i;
 
-<<<<<<< HEAD
-    if (PySlice_GetIndicesEx(o, no_of_vertices,
-          &start, &stop, &step, &slicelength))
-=======
     if (PySlice_GetIndicesEx(o, no_of_vertices, &start, &stop, &step, &slicelength))
->>>>>>> 7601bae0
       return 1;
 
     if (start == 0 && slicelength == no_of_vertices) {
