--- conflicted
+++ resolved
@@ -630,8 +630,6 @@
       "contributions": [
         "code"
       ]
-<<<<<<< HEAD
-=======
     },
     {
       "login": "BeaMarton13",
@@ -641,7 +639,6 @@
       "contributions": [
         "code"
       ]
->>>>>>> bd64579d
     }
   ],
   "contributorsPerLine": 7
