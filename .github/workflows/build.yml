--- conflicted
+++ resolved
@@ -5,27 +5,13 @@
 env:
   CIBW_ENVIRONMENT_PASS_LINUX: PYTEST_TIMEOUT
   CIBW_TEST_COMMAND: "cd {project} && pip install --prefer-binary '.[test]' && python -m pytest -v tests"
-<<<<<<< HEAD
-  CIBW_SKIP: "cp36-* cp37-* cp38-* pp37-* pp38-*"
-=======
   CIBW_SKIP: "cp38-* pp38-*"
->>>>>>> bd64579d
   PYTEST_TIMEOUT: 60
 
 jobs:
   build_wheel_linux:
-<<<<<<< HEAD
-    name: Build wheels on Linux (${{ matrix.wheel_arch }})
-    runs-on: ubuntu-22.04
-    strategy:
-      fail-fast: false
-      matrix:
-        wheel_arch: [x86_64, i686]
-
-=======
     name: Build wheels on Linux (x86_64)
     runs-on: ubuntu-22.04
->>>>>>> bd64579d
     steps:
       - uses: actions/checkout@v4
         with:
@@ -33,22 +19,6 @@
           fetch-depth: 0
 
       - name: Build wheels (manylinux)
-<<<<<<< HEAD
-        uses: pypa/cibuildwheel@v2.23.3
-        env:
-          CIBW_BEFORE_BUILD: "yum install -y flex bison libxml2-devel zlib-devel cairo-devel && pip install -U cmake pip setuptools wheel && python setup.py build_c_core"
-          CIBW_BUILD: "*-manylinux_${{ matrix.wheel_arch }}"
-          CIBW_ENABLE: pypy
-          # Skip tests for Python 3.10 onwards because SciPy does not have
-          # 32-bit wheels for Linux.
-          CIBW_TEST_SKIP: "cp310-manylinux_i686 cp311-manylinux_i686 cp312-manylinux_i686 cp313-manylinux_i686"
-
-      - name: Build wheels (musllinux)
-        uses: pypa/cibuildwheel@v2.23.3
-        env:
-          CIBW_BEFORE_BUILD: "apk add flex bison libxml2-dev zlib-dev cairo-dev && pip install -U cmake pip setuptools wheel && python setup.py build_c_core"
-          CIBW_BUILD: "*-musllinux_${{ matrix.wheel_arch }}"
-=======
         uses: pypa/cibuildwheel@v3.0.0
         env:
           CIBW_BEFORE_BUILD: "yum install -y flex bison libxml2-devel zlib-devel cairo-devel && pip install -U cmake pip setuptools wheel && python setup.py build_c_core"
@@ -60,16 +30,11 @@
         env:
           CIBW_BEFORE_BUILD: "apk add flex bison libxml2-dev zlib-dev cairo-dev && pip install -U cmake pip setuptools wheel && python setup.py build_c_core"
           CIBW_BUILD: "*-musllinux_x86_64"
->>>>>>> bd64579d
           CIBW_TEST_COMMAND: "cd {project} && pip install --prefer-binary '.[test-musl]' && python -m pytest -v tests"
 
       - uses: actions/upload-artifact@v4
         with:
-<<<<<<< HEAD
-          name: wheels-linux-${{ matrix.wheel_arch }}
-=======
           name: wheels-linux-x86_64
->>>>>>> bd64579d
           path: ./wheelhouse/*.whl
 
   build_wheel_linux_aarch64_manylinux:
@@ -82,11 +47,7 @@
           fetch-depth: 0
 
       - name: Build wheels (manylinux)
-<<<<<<< HEAD
-        uses: pypa/cibuildwheel@v2.23.3
-=======
-        uses: pypa/cibuildwheel@v3.0.0
->>>>>>> bd64579d
+        uses: pypa/cibuildwheel@v3.0.0
         env:
           CIBW_BEFORE_BUILD: "yum install -y flex bison libxml2-devel zlib-devel cairo-devel && pip install -U cmake pip setuptools wheel && python setup.py build_c_core"
           CIBW_ARCHS_LINUX: aarch64
@@ -108,11 +69,7 @@
           fetch-depth: 0
 
       - name: Build wheels (musllinux)
-<<<<<<< HEAD
-        uses: pypa/cibuildwheel@v2.23.3
-=======
-        uses: pypa/cibuildwheel@v3.0.0
->>>>>>> bd64579d
+        uses: pypa/cibuildwheel@v3.0.0
         env:
           CIBW_BEFORE_BUILD: "apk add flex bison libxml2-dev zlib-dev cairo-dev && pip install -U cmake pip setuptools wheel && python setup.py build_c_core"
           CIBW_ARCHS_LINUX: aarch64
@@ -129,11 +86,7 @@
     runs-on: macos-latest
     env:
       LLVM_VERSION: "14.0.5"
-<<<<<<< HEAD
-      MACOSX_DEPLOYMENT_TARGET: "10.9"
-=======
       MACOSX_DEPLOYMENT_TARGET: "10.15"
->>>>>>> bd64579d
     strategy:
       matrix:
         include:
@@ -179,11 +132,7 @@
           cmake --install .
 
       - name: Build wheels
-<<<<<<< HEAD
-        uses: pypa/cibuildwheel@v2.23.3
-=======
-        uses: pypa/cibuildwheel@v3.0.0
->>>>>>> bd64579d
+        uses: pypa/cibuildwheel@v3.0.0
         env:
           CIBW_ARCHS_MACOS: "${{ matrix.wheel_arch }}"
           CIBW_BEFORE_BUILD: "pip install -U setuptools && python setup.py build_c_core"
@@ -245,20 +194,12 @@
           - cmake_arch: Win32
             wheel_arch: win32
             vcpkg_arch: x86
-<<<<<<< HEAD
-            os: windows-2019
-=======
             os: windows-2022
->>>>>>> bd64579d
             test_extra: test
           - cmake_arch: x64
             wheel_arch: win_amd64
             vcpkg_arch: x64
-<<<<<<< HEAD
-            os: windows-2019
-=======
             os: windows-2022
->>>>>>> bd64579d
             test_extra: test
           - cmake_arch: ARM64
             wheel_arch: win_arm64
@@ -297,11 +238,7 @@
         shell: cmd
 
       - name: Build wheels
-<<<<<<< HEAD
-        uses: pypa/cibuildwheel@v2.23.3
-=======
-        uses: pypa/cibuildwheel@v3.0.0
->>>>>>> bd64579d
+        uses: pypa/cibuildwheel@v3.0.0
         env:
           CIBW_BEFORE_BUILD: "pip install -U setuptools && python setup.py build_c_core"
           CIBW_BUILD: "*-${{ matrix.wheel_arch }}"
@@ -393,32 +330,15 @@
         name: Install Python
         with:
           python-version: "3.12"
-<<<<<<< HEAD
-
-      - name: Install test dependencies
-        run: |
-          pip install --prefer-binary pytest pytest-timeout setuptools
-
-      - name: Build C core
+
+      - name: Build and install Python extension
         env:
           IGRAPH_USE_SANITIZERS: 1
         run: |
-          python setup.py build_c_core
-=======
->>>>>>> bd64579d
-
-      - name: Build and install Python extension
-        env:
-          IGRAPH_USE_SANITIZERS: 1
-        run: |
-<<<<<<< HEAD
-          pip install .
-=======
           pip install --prefer-binary '.[test]'
           # Uninstall Matplotlib because Matplotlib-related tests cause false positives in the
           # leak sanitizer checks
           pip uninstall -y matplotlib
->>>>>>> bd64579d
 
       # Only pytest, and nothing else should be run in this section due to the presence of LD_PRELOAD.
       # The ASan/UBSan library versions need to be updated when switching to a newer Ubuntu/GCC.
